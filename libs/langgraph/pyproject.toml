[tool.poetry]
<<<<<<< HEAD
name = "gigagraph"
version = "0.2.2"
=======
name = "langgraph"
version = "0.2.14"
>>>>>>> 84cb3ea1
description = "Building stateful, multi-actor applications with LLMs"
authors = []
license = "MIT"
readme = "README.md"
repository = "https://github.com/ai-forever/gigagraph"
packages = [
    {include = "langgraph"}
]

[tool.poetry.dependencies]
python = ">=3.9.0,<4.0"
gigachain-core = ">=0.2.27,<0.3"
gigagraph-checkpoint = "^1.0.2"


[tool.poetry.group.dev.dependencies]
pytest = "^7.3.0"
pytest-cov = "^4.0.0"
pytest-dotenv = "^0.5.2"
pytest-asyncio = "^0.20.3"
pytest-mock  = "^3.10.0"
syrupy = "^4.0.2"
httpx = "^0.26.0"
pytest-watcher = "^0.4.1"
gigachain = ">=0.1.0"
grandalf = "^0.8"
mypy = "^1.6.0"
ruff = "^0.6.2"
jupyter = "^1.0.0"
langchainhub = "^0.1.14"
gigachain-openai = ">=0.1.2"
gigachain-anthropic = ">=0.1.8"
pytest-xdist = {extras = ["psutil"], version = "^3.6.1"}
pytest-repeat = "^0.9.3"
<<<<<<< HEAD
gigagraph-checkpoint = {path = "../checkpoint", develop = true}
gigagraph-checkpoint-sqlite = {path = "../checkpoint-sqlite", develop = true}
gigagraph-checkpoint-postgres = {path = "../checkpoint-postgres", develop = true}
=======
langgraph-checkpoint = {path = "../checkpoint", develop = true}
langgraph-checkpoint-sqlite = {path = "../checkpoint-sqlite", develop = true}
langgraph-checkpoint-postgres = {path = "../checkpoint-postgres", develop = true}
psycopg = {extras = ["binary"], version = ">=3.0.0"}
>>>>>>> 84cb3ea1

[tool.poetry.group.dev]
optional = true

[tool.ruff]
lint.select = [ "E", "F", "I" ]
lint.ignore = [ "E501" ]
line-length = 88
indent-width = 4
extend-include = ["*.ipynb"]

[tool.ruff.format]
quote-style = "double"
indent-style = "space"
skip-magic-trailing-comma = false
line-ending = "auto"
docstring-code-format = false
docstring-code-line-length = "dynamic"

[tool.mypy]
ignore_missing_imports = "True"
disallow_untyped_defs = "True"
exclude = ["notebooks", "examples", "example_data"]

[tool.coverage.run]
omit = ["tests/*"]

[tool.pytest-watcher]
now = true
delay = 0.1
runner_args = ["--ff", "-v", "-x", "-n", "auto", "--dist", "worksteal", "--snapshot-update", "--tb", "short"]
patterns = ["*.py"]

[build-system]
requires = ["poetry-core>=1.0.0"]
build-backend = "poetry.core.masonry.api"

[tool.pytest.ini_options]
asyncio_mode = "auto"
# --strict-markers will raise errors on unknown marks.
# https://docs.pytest.org/en/7.1.x/how-to/mark.html#raising-errors-on-unknown-marks
#
# https://docs.pytest.org/en/7.1.x/reference/reference.html
# --strict-config       any warnings encountered while parsing the `pytest`
#                       section of the configuration file raise errors.
#
# https://github.com/tophat/syrupy
# --snapshot-warn-unused    Prints a warning on unused snapshots rather than fail the test suite.
addopts = "--full-trace --strict-markers --strict-config --durations=5 --snapshot-warn-unused"
# Registering custom markers.
# https://docs.pytest.org/en/7.1.x/example/markers.html#registering-markers<|MERGE_RESOLUTION|>--- conflicted
+++ resolved
@@ -1,11 +1,6 @@
 [tool.poetry]
-<<<<<<< HEAD
 name = "gigagraph"
-version = "0.2.2"
-=======
-name = "langgraph"
 version = "0.2.14"
->>>>>>> 84cb3ea1
 description = "Building stateful, multi-actor applications with LLMs"
 authors = []
 license = "MIT"
@@ -40,16 +35,10 @@
 gigachain-anthropic = ">=0.1.8"
 pytest-xdist = {extras = ["psutil"], version = "^3.6.1"}
 pytest-repeat = "^0.9.3"
-<<<<<<< HEAD
 gigagraph-checkpoint = {path = "../checkpoint", develop = true}
 gigagraph-checkpoint-sqlite = {path = "../checkpoint-sqlite", develop = true}
 gigagraph-checkpoint-postgres = {path = "../checkpoint-postgres", develop = true}
-=======
-langgraph-checkpoint = {path = "../checkpoint", develop = true}
-langgraph-checkpoint-sqlite = {path = "../checkpoint-sqlite", develop = true}
-langgraph-checkpoint-postgres = {path = "../checkpoint-postgres", develop = true}
 psycopg = {extras = ["binary"], version = ">=3.0.0"}
->>>>>>> 84cb3ea1
 
 [tool.poetry.group.dev]
 optional = true
