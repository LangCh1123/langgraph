from typing import (
    Annotated,
    Callable,
    Literal,
    Optional,
    Sequence,
    Type,
    TypedDict,
    TypeVar,
    Union,
)

<<<<<<< HEAD
from langchain_core.language_models import LanguageModelLike
from langchain_core.messages import (
    AIMessage,
    BaseMessage,
    SystemMessage,
)
from langchain_core.prompts import BasePromptTemplate
=======
from langchain_core.language_models import BaseChatModel
from langchain_core.messages import AIMessage, BaseMessage, SystemMessage, ToolMessage
>>>>>>> e909cb68
from langchain_core.runnables import Runnable, RunnableConfig, RunnableLambda
from langchain_core.tools import BaseTool

from langgraph._api.deprecation import deprecated_parameter
from langgraph.graph import StateGraph
from langgraph.graph.graph import CompiledGraph
from langgraph.graph.message import add_messages
from langgraph.managed import IsLastStep
from langgraph.prebuilt.tool_executor import ToolExecutor
from langgraph.prebuilt.tool_node import ToolNode
from langgraph.types import Checkpointer


# We create the AgentState that we will pass around
# This simply involves a list of messages
# We want steps to return messages to append to the list
# So we annotate the messages attribute with operator.add
class AgentState(TypedDict):
    """The state of the agent."""

    messages: Annotated[Sequence[BaseMessage], add_messages]

    is_last_step: IsLastStep


StateSchema = TypeVar("StateSchema", bound=AgentState)
StateSchemaType = Type[StateSchema]

STATE_MODIFIER_RUNNABLE_NAME = "StateModifier"

MessagesModifier = Union[
    SystemMessage,
    str,
    Callable[[Sequence[BaseMessage]], Sequence[BaseMessage]],
    Runnable[Sequence[BaseMessage], Sequence[BaseMessage]],
]

StateModifier = Union[
    SystemMessage,
    str,
    Callable[[StateSchema], Sequence[BaseMessage]],
    Runnable[StateSchema, Sequence[BaseMessage]],
]


def _get_state_modifier_runnable(state_modifier: Optional[StateModifier]) -> Runnable:
    state_modifier_runnable: Runnable
    if state_modifier is None:
        state_modifier_runnable = RunnableLambda(
            lambda state: state["messages"], name=STATE_MODIFIER_RUNNABLE_NAME
        )
    elif isinstance(state_modifier, str):
        _system_message: BaseMessage = SystemMessage(content=state_modifier)
        state_modifier_runnable = RunnableLambda(
            lambda state: [_system_message] + state["messages"],
            name=STATE_MODIFIER_RUNNABLE_NAME,
        )
    elif isinstance(state_modifier, SystemMessage):
        state_modifier_runnable = RunnableLambda(
            lambda state: [state_modifier] + state["messages"],
            name=STATE_MODIFIER_RUNNABLE_NAME,
        )
    elif callable(state_modifier):
        state_modifier_runnable = RunnableLambda(
            state_modifier, name=STATE_MODIFIER_RUNNABLE_NAME
        )
    elif isinstance(state_modifier, Runnable):
        state_modifier_runnable = state_modifier
    else:
        raise ValueError(
            f"Got unexpected type for `state_modifier`: {type(state_modifier)}"
        )

    return state_modifier_runnable


def _convert_messages_modifier_to_state_modifier(
    messages_modifier: MessagesModifier,
) -> StateModifier:
    state_modifier: StateModifier
    if isinstance(messages_modifier, (str, SystemMessage)):
        return messages_modifier
    elif callable(messages_modifier):

        def state_modifier(state: AgentState) -> Sequence[BaseMessage]:
            return messages_modifier(state["messages"])

        return state_modifier
    elif isinstance(messages_modifier, Runnable):
        state_modifier = (lambda state: state["messages"]) | messages_modifier
        return state_modifier
    raise ValueError(
        f"Got unexpected type for `messages_modifier`: {type(messages_modifier)}"
    )


def _get_model_preprocessing_runnable(
    state_modifier: Optional[StateModifier],
    messages_modifier: Optional[MessagesModifier],
    prompt: Optional[BasePromptTemplate],
) -> Runnable:
    # Add the state or message modifier, if exists
    if sum([x is not None for x in (state_modifier, messages_modifier, prompt)]) > 1:
        raise ValueError(
            "Expected value for at most one of state_modifier, messages_modifier, "
            "prompt. Received multiple."
        )

    if state_modifier is not None:
        pass
    if messages_modifier is not None:
        state_modifier = _convert_messages_modifier_to_state_modifier(messages_modifier)
    elif prompt is not None:
        state_modifier = prompt
    else:
        pass

    return _get_state_modifier_runnable(state_modifier)


@deprecated_parameter("messages_modifier", "0.1.9", "state_modifier", removal="0.3.0")
def create_react_agent(
    model: BaseChatModel,
    tools: Union[ToolExecutor, Sequence[BaseTool], ToolNode],
    *,
    prompt: Optional[BasePromptTemplate] = None,
    state_schema: Optional[StateSchemaType] = None,
    messages_modifier: Optional[MessagesModifier] = None,
    state_modifier: Optional[StateModifier] = None,
    checkpointer: Checkpointer = None,
    interrupt_before: Optional[list[str]] = None,
    interrupt_after: Optional[list[str]] = None,
    debug: bool = False,
) -> CompiledGraph:
    """Creates a graph that works with a chat model that utilizes tool calling.

    Args:
        model: The `LangChain` chat model that supports tool calling.
        tools: A list of tools, a ToolExecutor, or a ToolNode instance.
        state_schema: An optional state schema that defines graph state.
            Must have `messages` and `is_last_step` keys.
            Defaults to `AgentState` that defines those two keys.
        prompt: Prompt to use whenever invoking model. Should contain only input
            variables which are in the graph state. Most commonly this will be a
            MessagesPlaceholder corresponding to input 'messages'.
        messages_modifier: An optional
            messages modifier. This applies to messages BEFORE they are passed into the LLM.

            Can take a few different forms:

            - SystemMessage: this is added to the beginning of the list of messages.
            - str: This is converted to a SystemMessage and added to the beginning of the list of messages.
            - Callable: This function should take in a list of messages and the output is then passed to the language model.
            - Runnable: This runnable should take in a list of messages and the output is then passed to the language model.
            !!! Warning
                `messages_modifier` parameter is deprecated as of version 0.1.9 and will be removed in 0.2.0
        state_modifier: An optional
            state modifier. This takes full graph state BEFORE the LLM is called and prepares the input to LLM.

            Can take a few different forms:

            - SystemMessage: this is added to the beginning of the list of messages in state["messages"].
            - str: This is converted to a SystemMessage and added to the beginning of the list of messages in state["messages"].
            - Callable: This function should take in full graph state and the output is then passed to the language model.
            - Runnable: This runnable should take in full graph state and the output is then passed to the language model.
        checkpointer: An optional checkpoint saver object. This is useful for persisting
            the state of the graph (e.g., as chat memory).
        interrupt_before: An optional list of node names to interrupt before.
            Should be one of the following: "agent", "tools".
            This is useful if you want to add a user confirmation or other interrupt before taking an action.
        interrupt_after: An optional list of node names to interrupt after.
            Should be one of the following: "agent", "tools".
            This is useful if you want to return directly or run additional processing on an output.
        debug: A flag indicating whether to enable debug mode.

    Returns:
        A compiled LangChain runnable that can be used for chat interactions.

    The resulting graph looks like this:

    ``` mermaid
    stateDiagram-v2
        [*] --> Start
        Start --> Agent
        Agent --> Tools : continue
        Tools --> Agent
        Agent --> End : end
        End --> [*]

        classDef startClass fill:#ffdfba;
        classDef endClass fill:#baffc9;
        classDef otherClass fill:#fad7de;

        class Start startClass
        class End endClass
        class Agent,Tools otherClass
    ```

    The "agent" node calls the language model with the messages list (after applying the messages modifier).
    If the resulting AIMessage contains `tool_calls`, the graph will then call the ["tools"][toolnode].
    The "tools" node executes the tools (1 tool per `tool_call`) and adds the responses to the messages list
    as `ToolMessage` objects. The agent node then calls the language model again.
    The process repeats until no more `tool_calls` are present in the response.
    The agent then returns the full list of messages as a dictionary containing the key "messages".

    ``` mermaid
        sequenceDiagram
            participant U as User
            participant A as Agent (LLM)
            participant T as Tools
            U->>A: Initial input
            Note over A: Messages modifier + LLM
            loop while tool_calls present
                A->>T: Execute tools
                T-->>A: ToolMessage for each tool_calls
            end
            A->>U: Return final state
    ```

    Examples:
        Use with a simple tool:

        ```pycon
        >>> from datetime import datetime
        >>> from langchain_core.tools import tool
        >>> from langchain_openai import ChatOpenAI
        >>> from langgraph.prebuilt import create_react_agent
        >>>
        >>> @tool
        ... def check_weather(location: str, at_time: datetime | None = None) -> float:
        ...     '''Return the weather forecast for the specified location.'''
        ...     return f"It's always sunny in {location}"
        >>>
        >>> tools = [check_weather]
        >>> model = ChatOpenAI(model="gpt-4o")
        >>> graph = create_react_agent(model, tools=tools)
        >>> inputs = {"messages": [("user", "what is the weather in sf")]}
        >>> for s in graph.stream(inputs, stream_mode="values"):
        ...     message = s["messages"][-1]
        ...     if isinstance(message, tuple):
        ...         print(message)
        ...     else:
        ...         message.pretty_print()
        ('user', 'what is the weather in sf')
        ================================== Ai Message ==================================
        Tool Calls:
        check_weather (call_LUzFvKJRuaWQPeXvBOzwhQOu)
        Call ID: call_LUzFvKJRuaWQPeXvBOzwhQOu
        Args:
            location: San Francisco
        ================================= Tool Message =================================
        Name: check_weather
        It's always sunny in San Francisco
        ================================== Ai Message ==================================
        The weather in San Francisco is sunny.
        ```
        Add a system prompt for the LLM:

        ```pycon
        >>> system_prompt = "You are a helpful bot named Fred."
        >>> graph = create_react_agent(model, tools, state_modifier=system_prompt)
        >>> inputs = {"messages": [("user", "What's your name? And what's the weather in SF?")]}
        >>> for s in graph.stream(inputs, stream_mode="values"):
        ...     message = s["messages"][-1]
        ...     if isinstance(message, tuple):
        ...         print(message)
        ...     else:
        ...         message.pretty_print()
        ('user', "What's your name? And what's the weather in SF?")
        ================================== Ai Message ==================================
        Hi, my name is Fred. Let me check the weather in San Francisco for you.
        Tool Calls:
        check_weather (call_lqhj4O0hXYkW9eknB4S41EXk)
        Call ID: call_lqhj4O0hXYkW9eknB4S41EXk
        Args:
            location: San Francisco
        ================================= Tool Message =================================
        Name: check_weather
        It's always sunny in San Francisco
        ================================== Ai Message ==================================
        The weather in San Francisco is currently sunny. If you need any more details or have other questions, feel free to ask!
        ```

        Add a more complex prompt for the LLM:

        ```pycon
        >>> from langchain_core.prompts import ChatPromptTemplate
        >>>
        >>> prompt = ChatPromptTemplate([
        ...     ("system", "You are a helpful bot named Fred."),
        ...     ("user", "Remember, always be polite!"),
        ...     ("placeholder", "{messages}"),
        ... ])
        >>> graph = create_react_agent(model, tools, prompt=prompt)
        >>> inputs = {"messages": [("user", "What's your name? And what's the weather in SF?")]}
        >>> for s in graph.stream(inputs, stream_mode="values"):
        ...     message = s["messages"][-1]
        ...     if isinstance(message, tuple):
        ...         print(message)
        ...     else:
        ...         message.pretty_print()
        ```

        Add complex prompt with custom graph state:

        ```pycon
        >>> from typing import TypedDict
        >>> prompt = ChatPromptTemplate.from_messages(
        ...     [
        ...         ("system", "Today is {today}"),
        ...         ("placeholder", "{messages}"),
        ...     ]
        ... )
        >>>
        >>> class CustomState(TypedDict):
        ...     today: str
        ...     messages: Annotated[list[BaseMessage], add_messages]
        ...     is_last_step: str
        >>>
        >>> graph = create_react_agent(model, tools, state_schema=CustomState, prompt=prompt)
        >>> inputs = {"messages": [("user", "What's today's date? And what's the weather in SF?")], "today": "July 16, 2004"}
        >>> for s in graph.stream(inputs, stream_mode="values"):
        ...     message = s["messages"][-1]
        ...     if isinstance(message, tuple):
        ...         print(message)
        ...     else:
        ...         message.pretty_print()
        ```

        Add "chat memory" to the graph:

        ```pycon
        >>> from langgraph.checkpoint.memory import MemorySaver
        >>> graph = create_react_agent(model, tools, checkpointer=MemorySaver())
        >>> config = {"configurable": {"thread_id": "thread-1"}}
        >>> def print_stream(graph, inputs, config):
        ...     for s in graph.stream(inputs, config, stream_mode="values"):
        ...         message = s["messages"][-1]
        ...         if isinstance(message, tuple):
        ...             print(message)
        ...         else:
        ...             message.pretty_print()
        >>> inputs = {"messages": [("user", "What's the weather in SF?")]}
        >>> print_stream(graph, inputs, config)
        >>> inputs2 = {"messages": [("user", "Cool, so then should i go biking today?")]}
        >>> print_stream(graph, inputs2, config)
        ('user', "What's the weather in SF?")
        ================================== Ai Message ==================================
        Tool Calls:
        check_weather (call_ChndaktJxpr6EMPEB5JfOFYc)
        Call ID: call_ChndaktJxpr6EMPEB5JfOFYc
        Args:
            location: San Francisco
        ================================= Tool Message =================================
        Name: check_weather
        It's always sunny in San Francisco
        ================================== Ai Message ==================================
        The weather in San Francisco is sunny. Enjoy your day!
        ================================ Human Message =================================
        Cool, so then should i go biking today?
        ================================== Ai Message ==================================
        Since the weather in San Francisco is sunny, it sounds like a great day for biking! Enjoy your ride!
        ```

        Add an interrupt to let the user confirm before taking an action:

        ```pycon
        >>> graph = create_react_agent(
        ...     model, tools, interrupt_before=["tools"], checkpointer=MemorySaver()
        >>> )
        >>> config = {"configurable": {"thread_id": "thread-1"}}
        >>> def print_stream(graph, inputs, config):
        ...     for s in graph.stream(inputs, config, stream_mode="values"):
        ...         message = s["messages"][-1]
        ...         if isinstance(message, tuple):
        ...             print(message)
        ...         else:
        ...             message.pretty_print()

        >>> inputs = {"messages": [("user", "What's the weather in SF?")]}
        >>> print_stream(graph, inputs, config)
        >>> snapshot = graph.get_state(config)
        >>> print("Next step: ", snapshot.next)
        >>> print_stream(graph, None, config)
        ```

        Add a timeout for a given step:

        ```pycon
        >>> import time
        >>> @tool
        ... def check_weather(location: str, at_time: datetime | None = None) -> float:
        ...     '''Return the weather forecast for the specified location.'''
        ...     time.sleep(2)
        ...     return f"It's always sunny in {location}"
        >>>
        >>> tools = [check_weather]
        >>> graph = create_react_agent(model, tools)
        >>> graph.step_timeout = 1 # Seconds
        >>> for s in graph.stream({"messages": [("user", "what is the weather in sf")]}):
        ...     print(s)
        TimeoutError: Timed out at step 2
        ```
    """

    if state_schema is not None:
        if missing_keys := {"messages", "is_last_step"} - set(
            state_schema.__annotations__
        ):
            raise ValueError(f"Missing required key(s) {missing_keys} in state_schema")

    if isinstance(tools, ToolExecutor):
        tool_classes: Sequence[BaseTool] = tools.tools
        tool_node = ToolNode(tool_classes)
    elif isinstance(tools, ToolNode):
        tool_classes = list(tools.tools_by_name.values())
        tool_node = tools
    else:
        tool_classes = tools
        tool_node = ToolNode(tool_classes)
    model = model.bind_tools(tool_classes)

    # Define the function that determines whether to continue or not
    def should_continue(state: AgentState) -> Literal["tools", "__end__"]:
        messages = state["messages"]
        last_message = messages[-1]
        # If there is no function call, then we finish
        if not isinstance(last_message, AIMessage) or not last_message.tool_calls:
            return "__end__"
        # Otherwise if there is, we continue
        else:
            return "tools"

    preprocessor = _get_model_preprocessing_runnable(
        state_modifier, messages_modifier, prompt
    )
    model_runnable = preprocessor | model

    # Define the function that calls the model
    def call_model(state: AgentState, config: RunnableConfig) -> AgentState:
        response = model_runnable.invoke(state, config)
        if (
            state["is_last_step"]
            and isinstance(response, AIMessage)
            and response.tool_calls
        ):
            return {
                "messages": [
                    AIMessage(
                        id=response.id,
                        content="Sorry, need more steps to process this request.",
                    )
                ]
            }
        # We return a list, because this will get added to the existing list
        return {"messages": [response]}

    async def acall_model(state: AgentState, config: RunnableConfig) -> AgentState:
        response = await model_runnable.ainvoke(state, config)
        if (
            state["is_last_step"]
            and isinstance(response, AIMessage)
            and response.tool_calls
        ):
            return {
                "messages": [
                    AIMessage(
                        id=response.id,
                        content="Sorry, need more steps to process this request.",
                    )
                ]
            }
        # We return a list, because this will get added to the existing list
        return {"messages": [response]}

    # Define a new graph
    workflow = StateGraph(state_schema or AgentState)

    # Define the two nodes we will cycle between
    workflow.add_node("agent", RunnableLambda(call_model, acall_model))
    workflow.add_node("tools", tool_node)

    # Set the entrypoint as `agent`
    # This means that this node is the first one called
    workflow.set_entry_point("agent")

    # We now add a conditional edge
    workflow.add_conditional_edges(
        # First, we define the start node. We use `agent`.
        # This means these are the edges taken after the `agent` node is called.
        "agent",
        # Next, we pass in the function that will determine which node is called next.
        should_continue,
    )

    # If any of the tools are configured to return_directly after running,
    # our graph needs to check if these were called
    should_return_direct = {t.name for t in tool_classes if t.return_direct}

    def route_tool_responses(state: AgentState) -> Literal["agent", "__end__"]:
        for m in reversed(state["messages"]):
            if not isinstance(m, ToolMessage):
                break
            if m.name in should_return_direct:
                return "__end__"
        return "agent"

    if should_return_direct:
        workflow.add_conditional_edges("tools", route_tool_responses)
    else:
        workflow.add_edge("tools", "agent")

    # Finally, we compile it!
    # This compiles it into a LangChain Runnable,
    # meaning you can use it as you would any other runnable
    return workflow.compile(
        checkpointer=checkpointer,
        interrupt_before=interrupt_before,
        interrupt_after=interrupt_after,
        debug=debug,
    )


# Keep for backwards compatibility
create_tool_calling_executor = create_react_agent

__all__ = [
    "create_react_agent",
    "create_tool_calling_executor",
    "AgentState",
]<|MERGE_RESOLUTION|>--- conflicted
+++ resolved
@@ -10,18 +10,9 @@
     Union,
 )
 
-<<<<<<< HEAD
-from langchain_core.language_models import LanguageModelLike
-from langchain_core.messages import (
-    AIMessage,
-    BaseMessage,
-    SystemMessage,
-)
 from langchain_core.prompts import BasePromptTemplate
-=======
 from langchain_core.language_models import BaseChatModel
 from langchain_core.messages import AIMessage, BaseMessage, SystemMessage, ToolMessage
->>>>>>> e909cb68
 from langchain_core.runnables import Runnable, RunnableConfig, RunnableLambda
 from langchain_core.tools import BaseTool
 
@@ -124,7 +115,7 @@
     prompt: Optional[BasePromptTemplate],
 ) -> Runnable:
     # Add the state or message modifier, if exists
-    if sum([x is not None for x in (state_modifier, messages_modifier, prompt)]) > 1:
+    if sum(x is not None for x in (state_modifier, messages_modifier, prompt)) > 1:
         raise ValueError(
             "Expected value for at most one of state_modifier, messages_modifier, "
             "prompt. Received multiple."
@@ -312,10 +303,14 @@
         >>>
         >>> prompt = ChatPromptTemplate([
         ...     ("system", "You are a helpful bot named Fred."),
+        ...     ("placeholder", "{messages}"),
         ...     ("user", "Remember, always be polite!"),
-        ...     ("placeholder", "{messages}"),
         ... ])
-        >>> graph = create_react_agent(model, tools, prompt=prompt)
+        >>> def modify_state_messages(state: AgentState):
+        ...     # You can do more complex modifications here
+        ...     return prompt.invoke({"messages": state["messages"]})
+        >>>
+        >>> graph = create_react_agent(model, tools, state_modifier=modify_state_messages)
         >>> inputs = {"messages": [("user", "What's your name? And what's the weather in SF?")]}
         >>> for s in graph.stream(inputs, stream_mode="values"):
         ...     message = s["messages"][-1]
@@ -341,7 +336,7 @@
         ...     messages: Annotated[list[BaseMessage], add_messages]
         ...     is_last_step: str
         >>>
-        >>> graph = create_react_agent(model, tools, state_schema=CustomState, prompt=prompt)
+        >>> graph = create_react_agent(model, tools, state_schema=CustomState, state_modifier=prompt)
         >>> inputs = {"messages": [("user", "What's today's date? And what's the weather in SF?")], "today": "July 16, 2004"}
         >>> for s in graph.stream(inputs, stream_mode="values"):
         ...     message = s["messages"][-1]
