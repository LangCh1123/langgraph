--- conflicted
+++ resolved
@@ -619,116 +619,6 @@
         snapshot = app.get_state(thread2)
         assert snapshot.next == ()
 
-<<<<<<< HEAD
-    # list history
-    thread1 = {"configurable": {"thread_id": 1}}
-    assert [c for c in app.get_state_history(thread1)] == [
-        StateSnapshot(
-            values={"inbox": 4, "output": 5, "input": 3},
-            next=(),
-            config={
-                "configurable": {
-                    "thread_id": 1,
-                    "checkpoint_id": AnyStr(),
-                }
-            },
-            metadata={"source": "loop", "step": 6, "writes": 5},
-            created_at=AnyStr(),
-            parent_config=[*app.checkpointer.list(thread1)][1].config,
-        ),
-        StateSnapshot(
-            values={"inbox": 4, "output": 4, "input": 3},
-            next=("two",),
-            config={
-                "configurable": {
-                    "thread_id": 1,
-                    "checkpoint_id": AnyStr(),
-                }
-            },
-            metadata={"source": "loop", "step": 5, "writes": None},
-            created_at=AnyStr(),
-            parent_config=[*app.checkpointer.list(thread1)][2].config,
-        ),
-        StateSnapshot(
-            values={"inbox": 21, "output": 4, "input": 3},
-            next=("one",),
-            config={
-                "configurable": {
-                    "thread_id": 1,
-                    "checkpoint_id": AnyStr(),
-                }
-            },
-            metadata={"source": "input", "step": 4, "writes": 3},
-            created_at=AnyStr(),
-            parent_config=[*app.checkpointer.list(thread1)][3].config,
-        ),
-        StateSnapshot(
-            values={"inbox": 21, "output": 4, "input": 20},
-            next=("two",),
-            config={
-                "configurable": {
-                    "thread_id": 1,
-                    "checkpoint_id": AnyStr(),
-                }
-            },
-            metadata={"source": "loop", "step": 3, "writes": None},
-            created_at=AnyStr(),
-            parent_config=[*app.checkpointer.list(thread1)][4].config,
-        ),
-        StateSnapshot(
-            values={"inbox": 3, "output": 4, "input": 20},
-            next=("one",),
-            config={
-                "configurable": {
-                    "thread_id": 1,
-                    "checkpoint_id": AnyStr(),
-                }
-            },
-            metadata={"source": "input", "step": 2, "writes": 20},
-            created_at=AnyStr(),
-            parent_config=[*app.checkpointer.list(thread1)][5].config,
-        ),
-        StateSnapshot(
-            values={"inbox": 3, "output": 4, "input": 2},
-            next=(),
-            config={
-                "configurable": {
-                    "thread_id": 1,
-                    "checkpoint_id": AnyStr(),
-                }
-            },
-            metadata={"source": "loop", "step": 1, "writes": 4},
-            created_at=AnyStr(),
-            parent_config=[*app.checkpointer.list(thread1)][6].config,
-        ),
-        StateSnapshot(
-            values={"inbox": 3, "input": 2},
-            next=("two",),
-            config={
-                "configurable": {
-                    "thread_id": 1,
-                    "checkpoint_id": AnyStr(),
-                }
-            },
-            metadata={"source": "loop", "step": 0, "writes": None},
-            created_at=AnyStr(),
-            parent_config=[*app.checkpointer.list(thread1)][7].config,
-        ),
-        StateSnapshot(
-            values={"input": 2},
-            next=("one",),
-            config={
-                "configurable": {
-                    "thread_id": 1,
-                    "checkpoint_id": AnyStr(),
-                }
-            },
-            metadata={"source": "input", "step": -1, "writes": 2},
-            created_at=AnyStr(),
-            parent_config=None,
-        ),
-    ]
-=======
         # list history
         history = [c for c in app.get_state_history(thread1)]
         assert history == [
@@ -738,7 +628,7 @@
                 config={
                     "configurable": {
                         "thread_id": "1",
-                        "thread_ts": AnyStr(),
+                        "checkpoint_id": AnyStr(),
                     }
                 },
                 metadata={"source": "loop", "step": 6, "writes": 5},
@@ -751,7 +641,7 @@
                 config={
                     "configurable": {
                         "thread_id": "1",
-                        "thread_ts": AnyStr(),
+                        "checkpoint_id": AnyStr(),
                     }
                 },
                 metadata={"source": "loop", "step": 5, "writes": None},
@@ -764,7 +654,7 @@
                 config={
                     "configurable": {
                         "thread_id": "1",
-                        "thread_ts": AnyStr(),
+                        "checkpoint_id": AnyStr(),
                     }
                 },
                 metadata={"source": "input", "step": 4, "writes": 3},
@@ -777,7 +667,7 @@
                 config={
                     "configurable": {
                         "thread_id": "1",
-                        "thread_ts": AnyStr(),
+                        "checkpoint_id": AnyStr(),
                     }
                 },
                 metadata={"source": "loop", "step": 3, "writes": None},
@@ -790,7 +680,7 @@
                 config={
                     "configurable": {
                         "thread_id": "1",
-                        "thread_ts": AnyStr(),
+                        "checkpoint_id": AnyStr(),
                     }
                 },
                 metadata={"source": "input", "step": 2, "writes": 20},
@@ -803,7 +693,7 @@
                 config={
                     "configurable": {
                         "thread_id": "1",
-                        "thread_ts": AnyStr(),
+                        "checkpoint_id": AnyStr(),
                     }
                 },
                 metadata={"source": "loop", "step": 1, "writes": 4},
@@ -816,7 +706,7 @@
                 config={
                     "configurable": {
                         "thread_id": "1",
-                        "thread_ts": AnyStr(),
+                        "checkpoint_id": AnyStr(),
                     }
                 },
                 metadata={"source": "loop", "step": 0, "writes": None},
@@ -829,7 +719,7 @@
                 config={
                     "configurable": {
                         "thread_id": "1",
-                        "thread_ts": AnyStr(),
+                        "checkpoint_id": AnyStr(),
                     }
                 },
                 metadata={"source": "input", "step": -1, "writes": 2},
@@ -918,7 +808,7 @@
                 config={
                     "configurable": {
                         "thread_id": "1",
-                        "thread_ts": AnyStr(),
+                        "checkpoint_id": AnyStr(),
                     }
                 },
                 metadata={"source": "loop", "step": 5, "writes": {"add_one": 1}},
@@ -931,7 +821,7 @@
                 config={
                     "configurable": {
                         "thread_id": "1",
-                        "thread_ts": AnyStr(),
+                        "checkpoint_id": AnyStr(),
                     }
                 },
                 metadata={"source": "loop", "step": 4, "writes": {"add_one": 1}},
@@ -944,7 +834,7 @@
                 config={
                     "configurable": {
                         "thread_id": "1",
-                        "thread_ts": AnyStr(),
+                        "checkpoint_id": AnyStr(),
                     }
                 },
                 metadata={"source": "loop", "step": 3, "writes": {"add_one": 1}},
@@ -957,7 +847,7 @@
                 config={
                     "configurable": {
                         "thread_id": "1",
-                        "thread_ts": AnyStr(),
+                        "checkpoint_id": AnyStr(),
                     }
                 },
                 metadata={"source": "loop", "step": 2, "writes": {"add_one": 1}},
@@ -970,7 +860,7 @@
                 config={
                     "configurable": {
                         "thread_id": "1",
-                        "thread_ts": AnyStr(),
+                        "checkpoint_id": AnyStr(),
                     }
                 },
                 metadata={"source": "loop", "step": 1, "writes": {"add_one": 1}},
@@ -983,7 +873,7 @@
                 config={
                     "configurable": {
                         "thread_id": "1",
-                        "thread_ts": AnyStr(),
+                        "checkpoint_id": AnyStr(),
                     }
                 },
                 metadata={"source": "loop", "step": 0, "writes": None},
@@ -996,7 +886,7 @@
                 config={
                     "configurable": {
                         "thread_id": "1",
-                        "thread_ts": AnyStr(),
+                        "checkpoint_id": AnyStr(),
                     }
                 },
                 metadata={"source": "input", "step": -1, "writes": 1},
@@ -1030,7 +920,6 @@
     finally:
         if hasattr(checkpointer, "__exit__"):
             checkpointer.__exit__(None, None, None)
->>>>>>> b2d482c4
 
 
 def test_invoke_two_processes_in_dict_out(mocker: MockerFixture) -> None:
