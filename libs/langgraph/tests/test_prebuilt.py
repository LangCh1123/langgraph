import dataclasses
import json
from typing import (
    Annotated,
    Any,
    Callable,
    Dict,
    List,
    Literal,
    Optional,
    Sequence,
    Type,
    TypeVar,
    Union,
)

import pytest
from langchain_core.callbacks import CallbackManagerForLLMRun
from langchain_core.language_models import BaseChatModel, LanguageModelInput
from langchain_core.messages import (
    AIMessage,
    AnyMessage,
    BaseMessage,
    HumanMessage,
    SystemMessage,
    ToolCall,
    ToolMessage,
)
from langchain_core.outputs import ChatGeneration, ChatResult
from langchain_core.runnables import Runnable, RunnableLambda
from langchain_core.tools import BaseTool
from langchain_core.tools import tool as dec_tool
from pydantic import BaseModel
from pydantic.v1 import BaseModel as BaseModelV1
from typing_extensions import TypedDict

from langgraph.checkpoint.base import BaseCheckpointSaver
from langgraph.graph import START, MessagesState, StateGraph
from langgraph.prebuilt import ToolNode, ValidationNode, create_react_agent
<<<<<<< HEAD
from langgraph.prebuilt.chat_agent_executor import (
    _add_responses_to_unanswered_tool_calls,
    _remove_unanswered_tool_calls,
)
from langgraph.prebuilt.tool_node import InjectedState
=======
from langgraph.prebuilt.tool_node import InjectedState, InjectedStore
from langgraph.store.base import BaseStore
from langgraph.store.memory import InMemoryStore
>>>>>>> b42a31fd
from tests.conftest import (
    ALL_CHECKPOINTERS_ASYNC,
    ALL_CHECKPOINTERS_SYNC,
    IS_LANGCHAIN_CORE_030_OR_GREATER,
    awith_checkpointer,
)
from tests.messages import _AnyIdHumanMessage

pytestmark = pytest.mark.anyio


class FakeToolCallingModel(BaseChatModel):
    tool_calls: Optional[list[list[ToolCall]]] = None
    index: int = 0
    tool_style: Literal["openai", "anthropic"] = "openai"

    def _generate(
        self,
        messages: List[BaseMessage],
        stop: Optional[List[str]] = None,
        run_manager: Optional[CallbackManagerForLLMRun] = None,
        **kwargs: Any,
    ) -> ChatResult:
        """Top Level call"""
        messages_string = "-".join([m.content for m in messages])
        tool_calls = (
            self.tool_calls[self.index % len(self.tool_calls)]
            if self.tool_calls
            else []
        )
        message = AIMessage(
            content=messages_string, id=str(self.index), tool_calls=tool_calls.copy()
        )
        self.index += 1
        return ChatResult(generations=[ChatGeneration(message=message)])

    @property
    def _llm_type(self) -> str:
        return "fake-tool-call-model"

    def bind_tools(
        self,
        tools: Sequence[Union[Dict[str, Any], Type[BaseModel], Callable, BaseTool]],
        **kwargs: Any,
    ) -> Runnable[LanguageModelInput, BaseMessage]:
        tool_dicts = []
        for tool in tools:
            if not isinstance(tool, BaseTool):
                raise TypeError(
                    "Only BaseTool is supported by FakeToolCallingModel.bind_tools"
                )

            # NOTE: this is a simplified tool spec for testing purposes only
            if self.tool_style == "openai":
                tool_dicts.append(
                    {
                        "type": "function",
                        "function": {
                            "name": tool.name,
                        },
                    }
                )
            elif self.tool_style == "anthropic":
                tool_dicts.append(
                    {
                        "name": tool.name,
                    }
                )

        return self.bind(tools=tool_dicts)


@pytest.mark.parametrize("checkpointer_name", ALL_CHECKPOINTERS_SYNC)
def test_no_modifier(request: pytest.FixtureRequest, checkpointer_name: str) -> None:
    checkpointer: BaseCheckpointSaver = request.getfixturevalue(
        "checkpointer_" + checkpointer_name
    )
    model = FakeToolCallingModel()

    agent = create_react_agent(model, [], checkpointer=checkpointer)
    inputs = [HumanMessage("hi?")]
    thread = {"configurable": {"thread_id": "123"}}
    response = agent.invoke({"messages": inputs}, thread, debug=True)
    expected_response = {"messages": inputs + [AIMessage(content="hi?", id="0")]}
    assert response == expected_response

    if checkpointer:
        saved = checkpointer.get_tuple(thread)
        assert saved is not None
        assert saved.checkpoint["channel_values"] == {
            "messages": [
                _AnyIdHumanMessage(content="hi?"),
                AIMessage(content="hi?", id="0"),
            ],
            "agent": "agent",
        }
        assert saved.metadata == {
            "parents": {},
            "source": "loop",
            "writes": {"agent": {"messages": [AIMessage(content="hi?", id="0")]}},
            "step": 1,
        }
        assert saved.pending_writes == []


@pytest.mark.parametrize("checkpointer_name", ALL_CHECKPOINTERS_ASYNC)
async def test_no_modifier_async(checkpointer_name: str) -> None:
    async with awith_checkpointer(checkpointer_name) as checkpointer:
        model = FakeToolCallingModel()

        agent = create_react_agent(model, [], checkpointer=checkpointer)
        inputs = [HumanMessage("hi?")]
        thread = {"configurable": {"thread_id": "123"}}
        response = await agent.ainvoke({"messages": inputs}, thread, debug=True)
        expected_response = {"messages": inputs + [AIMessage(content="hi?", id="0")]}
        assert response == expected_response

        if checkpointer:
            saved = await checkpointer.aget_tuple(thread)
            assert saved is not None
            assert saved.checkpoint["channel_values"] == {
                "messages": [
                    _AnyIdHumanMessage(content="hi?"),
                    AIMessage(content="hi?", id="0"),
                ],
                "agent": "agent",
            }
            assert saved.metadata == {
                "parents": {},
                "source": "loop",
                "writes": {"agent": {"messages": [AIMessage(content="hi?", id="0")]}},
                "step": 1,
            }
            assert saved.pending_writes == []


def test_passing_two_modifiers():
    model = FakeToolCallingModel()
    with pytest.raises(ValueError):
        create_react_agent(model, [], messages_modifier="Foo", state_modifier="Bar")


def test_system_message_modifier():
    messages_modifier = SystemMessage(content="Foo")
    agent_1 = create_react_agent(
        FakeToolCallingModel(), [], messages_modifier=messages_modifier
    )
    agent_2 = create_react_agent(
        FakeToolCallingModel(), [], state_modifier=messages_modifier
    )
    for agent in [agent_1, agent_2]:
        inputs = [HumanMessage("hi?")]
        response = agent.invoke({"messages": inputs})
        expected_response = {
            "messages": inputs + [AIMessage(content="Foo-hi?", id="0", tool_calls=[])]
        }
        assert response == expected_response


def test_system_message_string_modifier():
    messages_modifier = "Foo"
    agent_1 = create_react_agent(
        FakeToolCallingModel(), [], messages_modifier=messages_modifier
    )
    agent_2 = create_react_agent(
        FakeToolCallingModel(), [], state_modifier=messages_modifier
    )
    for agent in [agent_1, agent_2]:
        inputs = [HumanMessage("hi?")]
        response = agent.invoke({"messages": inputs})
        expected_response = {
            "messages": inputs + [AIMessage(content="Foo-hi?", id="0", tool_calls=[])]
        }
        assert response == expected_response


def test_callable_messages_modifier():
    model = FakeToolCallingModel()

    def messages_modifier(messages):
        modified_message = f"Bar {messages[-1].content}"
        return [HumanMessage(content=modified_message)]

    agent = create_react_agent(model, [], messages_modifier=messages_modifier)
    inputs = [HumanMessage("hi?")]
    response = agent.invoke({"messages": inputs})
    expected_response = {"messages": inputs + [AIMessage(content="Bar hi?", id="0")]}
    assert response == expected_response


def test_callable_state_modifier():
    model = FakeToolCallingModel()

    def state_modifier(state):
        modified_message = f"Bar {state['messages'][-1].content}"
        return [HumanMessage(content=modified_message)]

    agent = create_react_agent(model, [], state_modifier=state_modifier)
    inputs = [HumanMessage("hi?")]
    response = agent.invoke({"messages": inputs})
    expected_response = {"messages": inputs + [AIMessage(content="Bar hi?", id="0")]}
    assert response == expected_response


def test_runnable_messages_modifier():
    model = FakeToolCallingModel()

    messages_modifier = RunnableLambda(
        lambda messages: [HumanMessage(content=f"Baz {messages[-1].content}")]
    )

    agent = create_react_agent(model, [], messages_modifier=messages_modifier)
    inputs = [HumanMessage("hi?")]
    response = agent.invoke({"messages": inputs})
    expected_response = {"messages": inputs + [AIMessage(content="Baz hi?", id="0")]}
    assert response == expected_response


def test_runnable_state_modifier():
    model = FakeToolCallingModel()

    state_modifier = RunnableLambda(
        lambda state: [HumanMessage(content=f"Baz {state['messages'][-1].content}")]
    )

    agent = create_react_agent(model, [], state_modifier=state_modifier)
    inputs = [HumanMessage("hi?")]
    response = agent.invoke({"messages": inputs})
    expected_response = {"messages": inputs + [AIMessage(content="Baz hi?", id="0")]}
    assert response == expected_response


<<<<<<< HEAD
def test_remove_unanswered_tool_calls():
    # No tool calls
    messages = [HumanMessage(content="Hello"), AIMessage(content="Hi there!")]
    result = _remove_unanswered_tool_calls(messages)
    assert result == messages

    # Answered tool calls
    messages = [
        HumanMessage(content="What's the weather?"),
        AIMessage(
            content="Let me check that for you.",
            tool_calls=[{"id": "call1", "name": "get_weather", "args": {}}],
        ),
        ToolMessage(content="Sunny, 75°F", tool_call_id="call1"),
        AIMessage(content="The weather is sunny and 75°F."),
    ]
    result = _remove_unanswered_tool_calls(messages)
    assert result == messages

    # Unanswered tool calls
    messages = [
        HumanMessage(content="What's the weather and time?"),
        AIMessage(
            content="I'll check that for you.",
            tool_calls=[
                {"id": "call1", "name": "get_weather", "args": {}},
                {"id": "call2", "name": "get_time", "args": {}},
            ],
        ),
        ToolMessage(content="Sunny, 75°F", tool_call_id="call1"),
        AIMessage(content="The weather is sunny and 75°F. Let me check the time."),
    ]
    result = _remove_unanswered_tool_calls(messages)
    assert len(result) == 4
    assert result[0] == messages[0]
    assert result[1].tool_calls == [
        {"id": "call1", "name": "get_weather", "args": {}, "type": "tool_call"}
    ]
    assert result[2:] == messages[2:]

    # Content as list with tool use blocks
    messages = [
        HumanMessage(content="What's the weather and time?"),
        AIMessage(
            content=[
                {"type": "text", "text": "I'll check that for you."},
                {"type": "tool_use", "id": "call1", "name": "get_weather", "input": {}},
                {"type": "tool_use", "id": "call2", "name": "get_time", "input": {}},
            ],
            tool_calls=[
                {"id": "call1", "name": "get_weather", "args": {}},
                {"id": "call2", "name": "get_time", "args": {}},
            ],
        ),
        ToolMessage(content="Sunny, 75°F", tool_call_id="call1"),
        AIMessage(content="The weather is sunny and 75°F. Let me check the time."),
    ]
    result = _remove_unanswered_tool_calls(messages)
    assert result[0] == messages[0]
    assert len(result) == 4
    assert result[1].tool_calls == [
        {"id": "call1", "name": "get_weather", "args": {}, "type": "tool_call"}
    ]
    assert len(result[1].content) == 2
    assert result[1].content[0] == {"type": "text", "text": "I'll check that for you."}
    assert result[1].content[1] == {
        "type": "tool_use",
        "id": "call1",
        "name": "get_weather",
        "input": {},
    }
    assert result[2:] == messages[2:]


def test_add_responses_to_unanswered_tool_calls():
    # No tool calls
    messages = [HumanMessage(content="Hello"), AIMessage(content="Hi there!")]
    result = _add_responses_to_unanswered_tool_calls(messages)
    assert result == messages

    # Answered tool calls
    messages = [
        HumanMessage(content="What's the weather?"),
        AIMessage(
            content="Let me check that for you.",
            tool_calls=[{"id": "call1", "name": "get_weather", "args": {}}],
        ),
        ToolMessage(content="Sunny, 75°F", tool_call_id="call1"),
        AIMessage(content="The weather is sunny and 75°F."),
    ]
    result = _add_responses_to_unanswered_tool_calls(messages)
    assert result == messages

    # Unanswered tool calls
    messages = [
        HumanMessage(content="What's the weather and time?"),
        AIMessage(
            content="I'll check that for you.",
            tool_calls=[
                {"id": "call1", "name": "get_weather", "args": {}},
                {"id": "call2", "name": "get_time", "args": {}},
            ],
        ),
        ToolMessage(content="Sunny, 75°F", tool_call_id="call1"),
        AIMessage(content="The weather is sunny and 75°F. Let me check the time."),
    ]
    result = _add_responses_to_unanswered_tool_calls(messages)
    assert len(result) == 5
    assert result[:2] == messages[:2]
    # we insert tool message right after the AIMessage with unanswered tool call
    assert isinstance(result[2], ToolMessage)
    assert result[2].tool_call_id == "call2"
    assert result[2].content == ""
    assert result[3:] == messages[2:]

    # Flipped order
    messages = [
        HumanMessage(content="What's the weather and time?"),
        AIMessage(
            content="I'll check that for you.",
            tool_calls=[
                {"id": "call2", "name": "get_time", "args": {}},
                {"id": "call1", "name": "get_weather", "args": {}},
            ],
        ),
        ToolMessage(content="6pm", tool_call_id="call2"),
        AIMessage(content="The time is 6pm. Let me check the weather."),
    ]
    result = _add_responses_to_unanswered_tool_calls(messages)
    assert len(result) == 5
    assert result[:2] == messages[:2]
    # we insert tool message right after the AIMessage with unanswered tool call
    assert isinstance(result[2], ToolMessage)
    assert result[2].tool_call_id == "call1"
    assert result[2].content == ""
    assert result[3:] == messages[2:]
=======
def test_state_modifier_with_store():
    def add(a: int, b: int):
        """Adds a and b"""
        return a + b

    in_memory_store = InMemoryStore()
    in_memory_store.put(("memories", "1"), "user_name", {"data": "User name is Alice"})
    in_memory_store.put(("memories", "2"), "user_name", {"data": "User name is Bob"})

    def modify(state, config, *, store):
        user_id = config["configurable"]["user_id"]
        system_str = store.get(("memories", user_id), "user_name").value["data"]
        return [SystemMessage(system_str)] + state["messages"]

    def modify_no_store(state, config):
        return SystemMessage("foo") + state["messages"]

    model = FakeToolCallingModel()

    # test state modifier that uses store works
    agent = create_react_agent(
        model, [add], state_modifier=modify, store=in_memory_store
    )
    response = agent.invoke(
        {"messages": [("user", "hi")]}, {"configurable": {"user_id": "1"}}
    )
    assert response["messages"][-1].content == "User name is Alice-hi"

    # test state modifier that doesn't use store works
    agent = create_react_agent(
        model, [add], state_modifier=modify_no_store, store=in_memory_store
    )
    response = agent.invoke(
        {"messages": [("user", "hi")]}, {"configurable": {"user_id": "2"}}
    )
    assert response["messages"][-1].content == "foo-hi"
>>>>>>> b42a31fd


@pytest.mark.parametrize("tool_style", ["openai", "anthropic"])
def test_model_with_tools(tool_style: str):
    model = FakeToolCallingModel(tool_style=tool_style)

    @dec_tool
    def tool1(some_val: int) -> str:
        """Tool 1 docstring."""
        return f"Tool 1: {some_val}"

    @dec_tool
    def tool2(some_val: int) -> str:
        """Tool 2 docstring."""
        return f"Tool 2: {some_val}"

    # check valid agent constructor
    agent = create_react_agent(model.bind_tools([tool1, tool2]), [tool1, tool2])
    result = agent.nodes["tools"].invoke(
        {
            "messages": [
                AIMessage(
                    "hi?",
                    tool_calls=[
                        {
                            "name": "tool1",
                            "args": {"some_val": 2},
                            "id": "some 1",
                        },
                        {
                            "name": "tool2",
                            "args": {"some_val": 2},
                            "id": "some 2",
                        },
                    ],
                )
            ]
        }
    )
    tool_messages: ToolMessage = result["messages"][-2:]
    for tool_message in tool_messages:
        assert tool_message.type == "tool"
        assert tool_message.content in {"Tool 1: 2", "Tool 2: 2"}
        assert tool_message.tool_call_id in {"some 1", "some 2"}

    # test mismatching tool lengths
    with pytest.raises(ValueError):
        create_react_agent(model.bind_tools([tool1]), [tool1, tool2])

    # test missing bound tools
    with pytest.raises(ValueError):
        create_react_agent(model.bind_tools([tool1]), [tool2])


async def test_tool_node():
    def tool1(some_val: int, some_other_val: str) -> str:
        """Tool 1 docstring."""
        if some_val == 0:
            raise ValueError("Test error")
        return f"{some_val} - {some_other_val}"

    async def tool2(some_val: int, some_other_val: str) -> str:
        """Tool 2 docstring."""
        if some_val == 0:
            raise ValueError("Test error")
        return f"tool2: {some_val} - {some_other_val}"

    async def tool3(some_val: int, some_other_val: str) -> str:
        """Tool 3 docstring."""
        return [
            {"key_1": some_val, "key_2": "foo"},
            {"key_1": some_other_val, "key_2": "baz"},
        ]

    async def tool4(some_val: int, some_other_val: str) -> str:
        """Tool 4 docstring."""
        return [
            {"type": "image_url", "image_url": {"url": "abdc"}},
        ]

    result = ToolNode([tool1]).invoke(
        {
            "messages": [
                AIMessage(
                    "hi?",
                    tool_calls=[
                        {
                            "name": "tool1",
                            "args": {"some_val": 1, "some_other_val": "foo"},
                            "id": "some 0",
                        }
                    ],
                )
            ]
        }
    )

    tool_message: ToolMessage = result["messages"][-1]
    assert tool_message.type == "tool"
    assert tool_message.content == "1 - foo"
    assert tool_message.tool_call_id == "some 0"

    result_error = ToolNode([tool1]).invoke(
        {
            "messages": [
                AIMessage(
                    "hi?",
                    tool_calls=[
                        {
                            "name": "tool1",
                            "args": {"some_val": 0, "some_other_val": "foo"},
                            "id": "some 0",
                        }
                    ],
                )
            ]
        }
    )

    tool_message: ToolMessage = result_error["messages"][-1]
    assert tool_message.type == "tool"
    assert (
        tool_message.content
        == f"Error: {repr(ValueError('Test error'))}\n Please fix your mistakes."
    )
    assert tool_message.tool_call_id == "some 0"

    result2 = await ToolNode([tool2]).ainvoke(
        {
            "messages": [
                AIMessage(
                    "hi?",
                    tool_calls=[
                        {
                            "name": "tool2",
                            "args": {"some_val": 2, "some_other_val": "bar"},
                            "id": "some 1",
                        }
                    ],
                )
            ]
        }
    )
    tool_message: ToolMessage = result2["messages"][-1]
    assert tool_message.type == "tool"
    assert tool_message.content == "tool2: 2 - bar"

    with pytest.raises(ValueError):
        await ToolNode([tool2], handle_tool_errors=False).ainvoke(
            {
                "messages": [
                    AIMessage(
                        "hi?",
                        tool_calls=[
                            {
                                "name": "tool2",
                                "args": {"some_val": 0, "some_other_val": "bar"},
                                "id": "some 1",
                            }
                        ],
                    )
                ]
            }
        )

    # incorrect tool name
    result_incorrect_name = ToolNode([tool1, tool2]).invoke(
        {
            "messages": [
                AIMessage(
                    "hi?",
                    tool_calls=[
                        {
                            "name": "tool3",
                            "args": {"some_val": 1, "some_other_val": "foo"},
                            "id": "some 0",
                        }
                    ],
                )
            ]
        }
    )
    tool_message: ToolMessage = result_incorrect_name["messages"][-1]
    assert tool_message.type == "tool"
    assert (
        tool_message.content
        == "Error: tool3 is not a valid tool, try one of [tool1, tool2]."
    )
    assert tool_message.tool_call_id == "some 0"

    # list of dicts tool content
    result3 = await ToolNode([tool3]).ainvoke(
        {
            "messages": [
                AIMessage(
                    "hi?",
                    tool_calls=[
                        {
                            "name": "tool3",
                            "args": {"some_val": 2, "some_other_val": "bar"},
                            "id": "some 0",
                        }
                    ],
                )
            ]
        }
    )
    tool_message: ToolMessage = result3["messages"][-1]
    assert tool_message.type == "tool"
    assert (
        tool_message.content
        == '[{"key_1": 2, "key_2": "foo"}, {"key_1": "bar", "key_2": "baz"}]'
    )
    assert tool_message.tool_call_id == "some 0"

    # list of content blocks tool content
    result4 = await ToolNode([tool4]).ainvoke(
        {
            "messages": [
                AIMessage(
                    "hi?",
                    tool_calls=[
                        {
                            "name": "tool4",
                            "args": {"some_val": 2, "some_other_val": "bar"},
                            "id": "some 0",
                        }
                    ],
                )
            ]
        }
    )
    tool_message: ToolMessage = result4["messages"][-1]
    assert tool_message.type == "tool"
    assert tool_message.content == [{"type": "image_url", "image_url": {"url": "abdc"}}]
    assert tool_message.tool_call_id == "some 0"


def my_function(some_val: int, some_other_val: str) -> str:
    return f"{some_val} - {some_other_val}"


class MyModel(BaseModel):
    some_val: int
    some_other_val: str


class MyModelV1(BaseModelV1):
    some_val: int
    some_other_val: str


@dec_tool
def my_tool(some_val: int, some_other_val: str) -> str:
    """Cool."""
    return f"{some_val} - {some_other_val}"


@pytest.mark.parametrize(
    "tool_schema",
    [
        my_function,
        MyModel,
        MyModelV1,
        my_tool,
    ],
)
@pytest.mark.parametrize("use_message_key", [True, False])
async def test_validation_node(tool_schema: Any, use_message_key: bool):
    validation_node = ValidationNode([tool_schema])
    tool_name = getattr(tool_schema, "name", getattr(tool_schema, "__name__", None))
    inputs = [
        AIMessage(
            "hi?",
            tool_calls=[
                {
                    "name": tool_name,
                    "args": {"some_val": 1, "some_other_val": "foo"},
                    "id": "some 0",
                },
                {
                    "name": tool_name,
                    # Wrong type for some_val
                    "args": {"some_val": "bar", "some_other_val": "foo"},
                    "id": "some 1",
                },
            ],
        ),
    ]
    if use_message_key:
        inputs = {"messages": inputs}
    result = await validation_node.ainvoke(inputs)
    if use_message_key:
        result = result["messages"]

    def check_results(messages: list):
        assert len(messages) == 2
        assert all(m.type == "tool" for m in messages)
        assert not messages[0].additional_kwargs.get("is_error")
        assert messages[1].additional_kwargs.get("is_error")

    check_results(result)
    result_sync = validation_node.invoke(inputs)
    if use_message_key:
        result_sync = result_sync["messages"]
    check_results(result_sync)


class _InjectStateSchema(TypedDict):
    messages: list
    foo: str


class _InjectedStatePydanticSchema(BaseModelV1):
    messages: list
    foo: str


class _InjectedStatePydanticV2Schema(BaseModel):
    messages: list
    foo: str


@dataclasses.dataclass
class _InjectedStateDataclassSchema:
    messages: list
    foo: str


T = TypeVar("T")


@pytest.mark.parametrize(
    "schema_",
    [
        _InjectStateSchema,
        _InjectedStatePydanticSchema,
        _InjectedStatePydanticV2Schema,
        _InjectedStateDataclassSchema,
    ],
)
def test_tool_node_inject_state(schema_: Type[T]) -> None:
    def tool1(some_val: int, state: Annotated[T, InjectedState]) -> str:
        """Tool 1 docstring."""
        if isinstance(state, dict):
            return state["foo"]
        else:
            return getattr(state, "foo")

    def tool2(some_val: int, state: Annotated[T, InjectedState()]) -> str:
        """Tool 2 docstring."""
        if isinstance(state, dict):
            return state["foo"]
        else:
            return getattr(state, "foo")

    def tool3(
        some_val: int,
        foo: Annotated[str, InjectedState("foo")],
        msgs: Annotated[List[AnyMessage], InjectedState("messages")],
    ) -> str:
        """Tool 1 docstring."""
        return foo

    def tool4(
        some_val: int, msgs: Annotated[List[AnyMessage], InjectedState("messages")]
    ) -> str:
        """Tool 1 docstring."""
        return msgs[0].content

    node = ToolNode([tool1, tool2, tool3, tool4])
    for tool_name in ("tool1", "tool2", "tool3"):
        tool_call = {
            "name": tool_name,
            "args": {"some_val": 1},
            "id": "some 0",
            "type": "tool_call",
        }
        msg = AIMessage("hi?", tool_calls=[tool_call])
        result = node.invoke(schema_(**{"messages": [msg], "foo": "bar"}))
        tool_message = result["messages"][-1]
        assert tool_message.content == "bar", f"Failed for tool={tool_name}"

        if tool_name == "tool3":
            failure_input = None
            try:
                failure_input = schema_(**{"messages": [msg], "notfoo": "bar"})
            except Exception:
                pass
            if failure_input is not None:
                with pytest.raises(KeyError):
                    node.invoke(failure_input)

                with pytest.raises(ValueError):
                    node.invoke([msg])
        else:
            failure_input = None
            try:
                failure_input = schema_(**{"messages": [msg], "notfoo": "bar"})
            except Exception:
                # We'd get a validation error from pydantic state and wouldn't make it to the node
                # anyway
                pass
            if failure_input is not None:
                messages_ = node.invoke(failure_input)
                tool_message = messages_["messages"][-1]
                assert "KeyError" in tool_message.content
                tool_message = node.invoke([msg])[-1]
                assert "KeyError" in tool_message.content

    tool_call = {
        "name": "tool4",
        "args": {"some_val": 1},
        "id": "some 0",
        "type": "tool_call",
    }
    msg = AIMessage("hi?", tool_calls=[tool_call])
    result = node.invoke(schema_(**{"messages": [msg], "foo": ""}))
    tool_message = result["messages"][-1]
    assert tool_message.content == "hi?"

    result = node.invoke([msg])
    tool_message = result[-1]
    assert tool_message.content == "hi?"


@pytest.mark.skipif(
    not IS_LANGCHAIN_CORE_030_OR_GREATER,
    reason="Langchain core 0.3.0 or greater is required",
)
def test_tool_node_inject_store() -> None:
    store = InMemoryStore()
    namespace = ("test",)

    def tool1(some_val: int, store: Annotated[BaseStore, InjectedStore()]) -> str:
        """Tool 1 docstring."""
        store_val = store.get(namespace, "test_key").value["foo"]
        return f"Some val: {some_val}, store val: {store_val}"

    def tool2(some_val: int, store: Annotated[BaseStore, InjectedStore()]) -> str:
        """Tool 2 docstring."""
        store_val = store.get(namespace, "test_key").value["foo"]
        return f"Some val: {some_val}, store val: {store_val}"

    def tool3(
        some_val: int,
        bar: Annotated[str, InjectedState("bar")],
        store: Annotated[BaseStore, InjectedStore()],
    ) -> str:
        """Tool 3 docstring."""
        store_val = store.get(namespace, "test_key").value["foo"]
        return f"Some val: {some_val}, store val: {store_val}, state val: {bar}"

    node = ToolNode([tool1, tool2, tool3], handle_tool_errors=True)
    store.put(namespace, "test_key", {"foo": "bar"})

    class State(MessagesState):
        bar: str

    builder = StateGraph(State)
    builder.add_node("tools", node)
    builder.add_edge(START, "tools")
    graph = builder.compile(store=store)

    for tool_name in ("tool1", "tool2"):
        tool_call = {
            "name": tool_name,
            "args": {"some_val": 1},
            "id": "some 0",
            "type": "tool_call",
        }
        msg = AIMessage("hi?", tool_calls=[tool_call])
        node_result = node.invoke({"messages": [msg]}, store=store)
        graph_result = graph.invoke({"messages": [msg]})
        for result in (node_result, graph_result):
            result["messages"][-1]
            tool_message = result["messages"][-1]
            assert (
                tool_message.content == "Some val: 1, store val: bar"
            ), f"Failed for tool={tool_name}"

    tool_call = {
        "name": "tool3",
        "args": {"some_val": 1},
        "id": "some 0",
        "type": "tool_call",
    }
    msg = AIMessage("hi?", tool_calls=[tool_call])
    node_result = node.invoke({"messages": [msg], "bar": "baz"}, store=store)
    graph_result = graph.invoke({"messages": [msg], "bar": "baz"})
    for result in (node_result, graph_result):
        result["messages"][-1]
        tool_message = result["messages"][-1]
        assert (
            tool_message.content == "Some val: 1, store val: bar, state val: baz"
        ), f"Failed for tool={tool_name}"

    # test injected store without passing store to compiled graph
    failing_graph = builder.compile()
    with pytest.raises(ValueError):
        failing_graph.invoke({"messages": [msg], "bar": "baz"})


def test_tool_node_ensure_utf8() -> None:
    @dec_tool
    def get_day_list(days: list[str]) -> list[str]:
        """choose days"""
        return days

    data = ["星期一", "水曜日", "목요일", "Friday"]
    tools = [get_day_list]
    tool_calls = [ToolCall(name=get_day_list.name, args={"days": data}, id="test_id")]
    outputs: list[ToolMessage] = ToolNode(tools).invoke(
        [AIMessage(content="", tool_calls=tool_calls)]
    )
    assert outputs[0].content == json.dumps(data, ensure_ascii=False)


async def test_return_direct() -> None:
    @dec_tool(return_direct=True)
    def tool_return_direct(input: str) -> str:
        """A tool that returns directly."""
        return f"Direct result: {input}"

    @dec_tool
    def tool_normal(input: str) -> str:
        """A normal tool."""
        return f"Normal result: {input}"

    first_tool_call = [
        ToolCall(
            name="tool_return_direct",
            args={"input": "Test direct"},
            id="1",
        ),
    ]
    expected_ai = AIMessage(
        content="Test direct",
        id="0",
        tool_calls=first_tool_call,
    )
    model = FakeToolCallingModel(tool_calls=[first_tool_call, []])
    agent = create_react_agent(model, [tool_return_direct, tool_normal])

    # Test direct return for tool_return_direct
    result = agent.invoke(
        {"messages": [HumanMessage(content="Test direct", id="hum0")]}
    )
    assert result["messages"] == [
        HumanMessage(content="Test direct", id="hum0"),
        expected_ai,
        ToolMessage(
            content="Direct result: Test direct",
            name="tool_return_direct",
            tool_call_id="1",
            id=result["messages"][2].id,
        ),
    ]
    second_tool_call = [
        ToolCall(
            name="tool_normal",
            args={"input": "Test normal"},
            id="2",
        ),
    ]
    model = FakeToolCallingModel(tool_calls=[second_tool_call, []])
    agent = create_react_agent(model, [tool_return_direct, tool_normal])
    result = agent.invoke(
        {"messages": [HumanMessage(content="Test normal", id="hum1")]}
    )
    assert result["messages"] == [
        HumanMessage(content="Test normal", id="hum1"),
        AIMessage(content="Test normal", id="0", tool_calls=second_tool_call),
        ToolMessage(
            content="Normal result: Test normal",
            name="tool_normal",
            tool_call_id="2",
            id=result["messages"][2].id,
        ),
        AIMessage(content="Test normal-Test normal-Normal result: Test normal", id="1"),
    ]

    both_tool_calls = [
        ToolCall(
            name="tool_return_direct",
            args={"input": "Test both direct"},
            id="3",
        ),
        ToolCall(
            name="tool_normal",
            args={"input": "Test both normal"},
            id="4",
        ),
    ]
    model = FakeToolCallingModel(tool_calls=[both_tool_calls, []])
    agent = create_react_agent(model, [tool_return_direct, tool_normal])
    result = agent.invoke({"messages": [HumanMessage(content="Test both", id="hum2")]})
    assert result["messages"] == [
        HumanMessage(content="Test both", id="hum2"),
        AIMessage(content="Test both", id="0", tool_calls=both_tool_calls),
        ToolMessage(
            content="Direct result: Test both direct",
            name="tool_return_direct",
            tool_call_id="3",
            id=result["messages"][2].id,
        ),
        ToolMessage(
            content="Normal result: Test both normal",
            name="tool_normal",
            tool_call_id="4",
            id=result["messages"][3].id,
        ),
    ]<|MERGE_RESOLUTION|>--- conflicted
+++ resolved
@@ -37,17 +37,13 @@
 from langgraph.checkpoint.base import BaseCheckpointSaver
 from langgraph.graph import START, MessagesState, StateGraph
 from langgraph.prebuilt import ToolNode, ValidationNode, create_react_agent
-<<<<<<< HEAD
 from langgraph.prebuilt.chat_agent_executor import (
     _add_responses_to_unanswered_tool_calls,
     _remove_unanswered_tool_calls,
 )
-from langgraph.prebuilt.tool_node import InjectedState
-=======
 from langgraph.prebuilt.tool_node import InjectedState, InjectedStore
 from langgraph.store.base import BaseStore
 from langgraph.store.memory import InMemoryStore
->>>>>>> b42a31fd
 from tests.conftest import (
     ALL_CHECKPOINTERS_ASYNC,
     ALL_CHECKPOINTERS_SYNC,
@@ -280,7 +276,6 @@
     assert response == expected_response
 
 
-<<<<<<< HEAD
 def test_remove_unanswered_tool_calls():
     # No tool calls
     messages = [HumanMessage(content="Hello"), AIMessage(content="Hi there!")]
@@ -417,7 +412,8 @@
     assert result[2].tool_call_id == "call1"
     assert result[2].content == ""
     assert result[3:] == messages[2:]
-=======
+
+
 def test_state_modifier_with_store():
     def add(a: int, b: int):
         """Adds a and b"""
@@ -454,7 +450,6 @@
         {"messages": [("user", "hi")]}, {"configurable": {"user_id": "2"}}
     )
     assert response["messages"][-1].content == "foo-hi"
->>>>>>> b42a31fd
 
 
 @pytest.mark.parametrize("tool_style", ["openai", "anthropic"])
