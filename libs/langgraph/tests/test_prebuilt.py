--- conflicted
+++ resolved
@@ -18,19 +18,11 @@
 from langchain_core.tools import tool as dec_tool
 from pydantic import BaseModel as BaseModelV2
 
-<<<<<<< HEAD
+from langgraph.checkpoint.base import BaseCheckpointSaver
 from langgraph.prebuilt import ToolNode, ValidationNode, create_react_agent
 from langgraph.prebuilt.tool_node import InjectedState
-=======
-from langgraph.checkpoint.base import BaseCheckpointSaver
-from langgraph.prebuilt import (
-    ToolNode,
-    ValidationNode,
-    create_react_agent,
-)
 from tests.any_str import AnyStr
 from tests.memory_assert import MemorySaverAssertImmutable
->>>>>>> 75f8a33c
 
 
 class FakeToolCallingModel(BaseChatModel):
