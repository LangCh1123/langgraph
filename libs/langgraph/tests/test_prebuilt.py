import dataclasses
import json
from typing import (
    Annotated,
    Any,
    Callable,
    Dict,
    List,
    Literal,
    Optional,
    Sequence,
    Type,
    TypeVar,
    Union,
)

import pytest
from langchain_core.callbacks import CallbackManagerForLLMRun
from langchain_core.language_models import BaseChatModel, LanguageModelInput
from langchain_core.messages import (
    AIMessage,
    AnyMessage,
    BaseMessage,
    HumanMessage,
    SystemMessage,
    ToolCall,
    ToolMessage,
)
from langchain_core.outputs import ChatGeneration, ChatResult
from langchain_core.runnables import Runnable, RunnableLambda
from langchain_core.tools import BaseTool, ToolException
from langchain_core.tools import tool as dec_tool
from pydantic import BaseModel, ValidationError
from pydantic.v1 import BaseModel as BaseModelV1
from typing_extensions import TypedDict

from langgraph.checkpoint.base import BaseCheckpointSaver
from langgraph.graph import START, MessagesState, StateGraph
from langgraph.prebuilt import ToolNode, ValidationNode, create_react_agent
from langgraph.prebuilt.tool_node import InjectedState, InjectedStore
from langgraph.store.base import BaseStore
from langgraph.store.memory import InMemoryStore
from tests.conftest import (
    ALL_CHECKPOINTERS_ASYNC,
    ALL_CHECKPOINTERS_SYNC,
    IS_LANGCHAIN_CORE_030_OR_GREATER,
    awith_checkpointer,
)
from tests.messages import _AnyIdHumanMessage

pytestmark = pytest.mark.anyio


class FakeToolCallingModel(BaseChatModel):
    tool_calls: Optional[list[list[ToolCall]]] = None
    index: int = 0
    tool_style: Literal["openai", "anthropic"] = "openai"

    def _generate(
        self,
        messages: List[BaseMessage],
        stop: Optional[List[str]] = None,
        run_manager: Optional[CallbackManagerForLLMRun] = None,
        **kwargs: Any,
    ) -> ChatResult:
        """Top Level call"""
        messages_string = "-".join([m.content for m in messages])
        tool_calls = (
            self.tool_calls[self.index % len(self.tool_calls)]
            if self.tool_calls
            else []
        )
        message = AIMessage(
            content=messages_string, id=str(self.index), tool_calls=tool_calls.copy()
        )
        self.index += 1
        return ChatResult(generations=[ChatGeneration(message=message)])

    @property
    def _llm_type(self) -> str:
        return "fake-tool-call-model"

    def bind_tools(
        self,
        tools: Sequence[Union[Dict[str, Any], Type[BaseModel], Callable, BaseTool]],
        **kwargs: Any,
    ) -> Runnable[LanguageModelInput, BaseMessage]:
        tool_dicts = []
        for tool in tools:
            if not isinstance(tool, BaseTool):
                raise TypeError(
                    "Only BaseTool is supported by FakeToolCallingModel.bind_tools"
                )

            # NOTE: this is a simplified tool spec for testing purposes only
            if self.tool_style == "openai":
                tool_dicts.append(
                    {
                        "type": "function",
                        "function": {
                            "name": tool.name,
                        },
                    }
                )
            elif self.tool_style == "anthropic":
                tool_dicts.append(
                    {
                        "name": tool.name,
                    }
                )

        return self.bind(tools=tool_dicts)


@pytest.mark.parametrize("checkpointer_name", ALL_CHECKPOINTERS_SYNC)
def test_no_modifier(request: pytest.FixtureRequest, checkpointer_name: str) -> None:
    checkpointer: BaseCheckpointSaver = request.getfixturevalue(
        "checkpointer_" + checkpointer_name
    )
    model = FakeToolCallingModel()

    agent = create_react_agent(model, [], checkpointer=checkpointer)
    inputs = [HumanMessage("hi?")]
    thread = {"configurable": {"thread_id": "123"}}
    response = agent.invoke({"messages": inputs}, thread, debug=True)
    expected_response = {"messages": inputs + [AIMessage(content="hi?", id="0")]}
    assert response == expected_response

    if checkpointer:
        saved = checkpointer.get_tuple(thread)
        assert saved is not None
        assert saved.checkpoint["channel_values"] == {
            "messages": [
                _AnyIdHumanMessage(content="hi?"),
                AIMessage(content="hi?", id="0"),
            ],
            "agent": "agent",
        }
        assert saved.metadata == {
            "parents": {},
            "source": "loop",
            "writes": {"agent": {"messages": [AIMessage(content="hi?", id="0")]}},
            "step": 1,
        }
        assert saved.pending_writes == []


@pytest.mark.parametrize("checkpointer_name", ALL_CHECKPOINTERS_ASYNC)
async def test_no_modifier_async(checkpointer_name: str) -> None:
    async with awith_checkpointer(checkpointer_name) as checkpointer:
        model = FakeToolCallingModel()

        agent = create_react_agent(model, [], checkpointer=checkpointer)
        inputs = [HumanMessage("hi?")]
        thread = {"configurable": {"thread_id": "123"}}
        response = await agent.ainvoke({"messages": inputs}, thread, debug=True)
        expected_response = {"messages": inputs + [AIMessage(content="hi?", id="0")]}
        assert response == expected_response

        if checkpointer:
            saved = await checkpointer.aget_tuple(thread)
            assert saved is not None
            assert saved.checkpoint["channel_values"] == {
                "messages": [
                    _AnyIdHumanMessage(content="hi?"),
                    AIMessage(content="hi?", id="0"),
                ],
                "agent": "agent",
            }
            assert saved.metadata == {
                "parents": {},
                "source": "loop",
                "writes": {"agent": {"messages": [AIMessage(content="hi?", id="0")]}},
                "step": 1,
            }
            assert saved.pending_writes == []


def test_passing_two_modifiers():
    model = FakeToolCallingModel()
    with pytest.raises(ValueError):
        create_react_agent(model, [], messages_modifier="Foo", state_modifier="Bar")


def test_system_message_modifier():
    messages_modifier = SystemMessage(content="Foo")
    agent_1 = create_react_agent(
        FakeToolCallingModel(), [], messages_modifier=messages_modifier
    )
    agent_2 = create_react_agent(
        FakeToolCallingModel(), [], state_modifier=messages_modifier
    )
    for agent in [agent_1, agent_2]:
        inputs = [HumanMessage("hi?")]
        response = agent.invoke({"messages": inputs})
        expected_response = {
            "messages": inputs + [AIMessage(content="Foo-hi?", id="0", tool_calls=[])]
        }
        assert response == expected_response


def test_system_message_string_modifier():
    messages_modifier = "Foo"
    agent_1 = create_react_agent(
        FakeToolCallingModel(), [], messages_modifier=messages_modifier
    )
    agent_2 = create_react_agent(
        FakeToolCallingModel(), [], state_modifier=messages_modifier
    )
    for agent in [agent_1, agent_2]:
        inputs = [HumanMessage("hi?")]
        response = agent.invoke({"messages": inputs})
        expected_response = {
            "messages": inputs + [AIMessage(content="Foo-hi?", id="0", tool_calls=[])]
        }
        assert response == expected_response


def test_callable_messages_modifier():
    model = FakeToolCallingModel()

    def messages_modifier(messages):
        modified_message = f"Bar {messages[-1].content}"
        return [HumanMessage(content=modified_message)]

    agent = create_react_agent(model, [], messages_modifier=messages_modifier)
    inputs = [HumanMessage("hi?")]
    response = agent.invoke({"messages": inputs})
    expected_response = {"messages": inputs + [AIMessage(content="Bar hi?", id="0")]}
    assert response == expected_response


def test_callable_state_modifier():
    model = FakeToolCallingModel()

    def state_modifier(state):
        modified_message = f"Bar {state['messages'][-1].content}"
        return [HumanMessage(content=modified_message)]

    agent = create_react_agent(model, [], state_modifier=state_modifier)
    inputs = [HumanMessage("hi?")]
    response = agent.invoke({"messages": inputs})
    expected_response = {"messages": inputs + [AIMessage(content="Bar hi?", id="0")]}
    assert response == expected_response


def test_runnable_messages_modifier():
    model = FakeToolCallingModel()

    messages_modifier = RunnableLambda(
        lambda messages: [HumanMessage(content=f"Baz {messages[-1].content}")]
    )

    agent = create_react_agent(model, [], messages_modifier=messages_modifier)
    inputs = [HumanMessage("hi?")]
    response = agent.invoke({"messages": inputs})
    expected_response = {"messages": inputs + [AIMessage(content="Baz hi?", id="0")]}
    assert response == expected_response


def test_runnable_state_modifier():
    model = FakeToolCallingModel()

    state_modifier = RunnableLambda(
        lambda state: [HumanMessage(content=f"Baz {state['messages'][-1].content}")]
    )

    agent = create_react_agent(model, [], state_modifier=state_modifier)
    inputs = [HumanMessage("hi?")]
    response = agent.invoke({"messages": inputs})
    expected_response = {"messages": inputs + [AIMessage(content="Baz hi?", id="0")]}
    assert response == expected_response


def test_state_modifier_with_store():
    def add(a: int, b: int):
        """Adds a and b"""
        return a + b

    in_memory_store = InMemoryStore()
    in_memory_store.put(("memories", "1"), "user_name", {"data": "User name is Alice"})
    in_memory_store.put(("memories", "2"), "user_name", {"data": "User name is Bob"})

    def modify(state, config, *, store):
        user_id = config["configurable"]["user_id"]
        system_str = store.get(("memories", user_id), "user_name").value["data"]
        return [SystemMessage(system_str)] + state["messages"]

    def modify_no_store(state, config):
        return SystemMessage("foo") + state["messages"]

    model = FakeToolCallingModel()

    # test state modifier that uses store works
    agent = create_react_agent(
        model, [add], state_modifier=modify, store=in_memory_store
    )
    response = agent.invoke(
        {"messages": [("user", "hi")]}, {"configurable": {"user_id": "1"}}
    )
    assert response["messages"][-1].content == "User name is Alice-hi"

    # test state modifier that doesn't use store works
    agent = create_react_agent(
        model, [add], state_modifier=modify_no_store, store=in_memory_store
    )
    response = agent.invoke(
        {"messages": [("user", "hi")]}, {"configurable": {"user_id": "2"}}
    )
    assert response["messages"][-1].content == "foo-hi"


@pytest.mark.parametrize("tool_style", ["openai", "anthropic"])
def test_model_with_tools(tool_style: str):
    model = FakeToolCallingModel(tool_style=tool_style)

    @dec_tool
    def tool1(some_val: int) -> str:
        """Tool 1 docstring."""
        return f"Tool 1: {some_val}"

    @dec_tool
    def tool2(some_val: int) -> str:
        """Tool 2 docstring."""
        return f"Tool 2: {some_val}"

    # check valid agent constructor
    agent = create_react_agent(model.bind_tools([tool1, tool2]), [tool1, tool2])
    result = agent.nodes["tools"].invoke(
        {
            "messages": [
                AIMessage(
                    "hi?",
                    tool_calls=[
                        {
                            "name": "tool1",
                            "args": {"some_val": 2},
                            "id": "some 1",
                        },
                        {
                            "name": "tool2",
                            "args": {"some_val": 2},
                            "id": "some 2",
                        },
                    ],
                )
            ]
        }
    )
    tool_messages: ToolMessage = result["messages"][-2:]
    for tool_message in tool_messages:
        assert tool_message.type == "tool"
        assert tool_message.content in {"Tool 1: 2", "Tool 2: 2"}
        assert tool_message.tool_call_id in {"some 1", "some 2"}

    # test mismatching tool lengths
    with pytest.raises(ValueError):
        create_react_agent(model.bind_tools([tool1]), [tool1, tool2])

    # test missing bound tools
    with pytest.raises(ValueError):
        create_react_agent(model.bind_tools([tool1]), [tool2])


async def test_tool_node():
    def tool1(some_val: int, some_other_val: str) -> str:
        """Tool 1 docstring."""
        if some_val == 0:
            raise ValueError("Test error")
        return f"{some_val} - {some_other_val}"

    async def tool2(some_val: int, some_other_val: str) -> str:
        """Tool 2 docstring."""
        if some_val == 0:
            raise ValueError("Test error")
        return f"tool2: {some_val} - {some_other_val}"

    async def tool3(some_val: int, some_other_val: str) -> str:
        """Tool 3 docstring."""
        return [
            {"key_1": some_val, "key_2": "foo"},
            {"key_1": some_other_val, "key_2": "baz"},
        ]
    
    @dec_tool(handle_tool_error="foo")
    def tool4(some_val: int):
        """Tool 4 docstring."""
        return some_val/0
    
    @dec_tool(handle_validation_error="foo")
    def tool5(some_val: str):
        """Tool 5 docstring."""
        return some_val

    async def tool4(some_val: int, some_other_val: str) -> str:
        """Tool 4 docstring."""
        return [
            {"type": "image_url", "image_url": {"url": "abdc"}},
        ]

    result = ToolNode([tool1]).invoke(
        {
            "messages": [
                AIMessage(
                    "hi?",
                    tool_calls=[
                        {
                            "name": "tool1",
                            "args": {"some_val": 1, "some_other_val": "foo"},
                            "id": "some 0",
                        }
                    ],
                )
            ]
        }
    )

    tool_message: ToolMessage = result["messages"][-1]
    assert tool_message.type == "tool"
    assert tool_message.content == "1 - foo"
    assert tool_message.tool_call_id == "some 0"

    result_error = ToolNode([tool1]).invoke(
        {
            "messages": [
                AIMessage(
                    "hi?",
                    tool_calls=[
                        {
                            "name": "tool1",
                            "args": {"some_val": 0, "some_other_val": "foo"},
                            "id": "some 0",
                        }
                    ],
                )
            ]
        }
    )

    tool_message: ToolMessage = result_error["messages"][-1]
    assert tool_message.type == "tool"
    assert tool_message.status == "error"
    assert (
        tool_message.content
        == f"Error: {repr(ToolException(repr(ValueError('Test error'))))}\n Please fix your mistakes."
    )
    assert tool_message.tool_call_id == "some 0"
    
    result2 = await ToolNode([tool2]).ainvoke(
        {
            "messages": [
                AIMessage(
                    "hi?",
                    tool_calls=[
                        {
                            "name": "tool2",
                            "args": {"some_val": 2, "some_other_val": "bar"},
                            "id": "some 1",
                        }
                    ],
                )
            ]
        }
    )
    
    tool_message: ToolMessage = result2["messages"][-1]
    assert tool_message.type == "tool"
    assert tool_message.content == "tool2: 2 - bar"

    with pytest.raises(ToolException):
        await ToolNode([tool2], handle_tool_errors=False).ainvoke(
            {
                "messages": [
                    AIMessage(
                        "hi?",
                        tool_calls=[
                            {
                                "name": "tool2",
                                "args": {"some_val": 0, "some_other_val": "bar"},
                                "id": "some 1",
                            }
                        ],
                    )
                ]
            }
        )
    
    # incorrect tool name
    result_incorrect_name = ToolNode([tool1, tool2]).invoke(
        {
            "messages": [
                AIMessage(
                    "hi?",
                    tool_calls=[
                        {
                            "name": "tool3",
                            "args": {"some_val": 1, "some_other_val": "foo"},
                            "id": "some 0",
                        }
                    ],
                )
            ]
        }
    )
    
    tool_message: ToolMessage = result_incorrect_name["messages"][-1]
    assert tool_message.type == "tool"
    assert tool_message.status == "error"
    assert (
        tool_message.content
        == "Error: tool3 is not a valid tool, try one of [tool1, tool2]."
    )
    assert tool_message.tool_call_id == "some 0"

    # list of dicts tool content
    result3 = await ToolNode([tool3]).ainvoke(
        {
            "messages": [
                AIMessage(
                    "hi?",
                    tool_calls=[
                        {
                            "name": "tool3",
                            "args": {"some_val": 2, "some_other_val": "bar"},
                            "id": "some 0",
                        }
                    ],
                )
            ]
        }
    )
    tool_message: ToolMessage = result3["messages"][-1]
    assert tool_message.type == "tool"
    assert (
        tool_message.content
        == '[{"key_1": 2, "key_2": "foo"}, {"key_1": "bar", "key_2": "baz"}]'
    )
    assert tool_message.tool_call_id == "some 0"

<<<<<<< HEAD
    # test errors get raised properly from tools
    
    with pytest.raises(ToolException) as exc_info:
        ToolNode([tool1], handle_tool_errors=False).invoke(
            {
                "messages": [
                    AIMessage(
                        "hi?",
                        tool_calls=[
                            {
                                "name": "tool1",
                                "args": {"some_val": 0, "some_other_val": "foo"},
                                "id": "some 0",
                            }
                        ],
                    )
                ]
            }
        )
    assert str(exc_info.value) == repr(ValueError("Test error"))
    
    # test error handling for ToolNode works 

    def dummy_tool_error_handling(e):
        return "Tool Failed"

    error_result = ToolNode(
        [tool1], handle_tool_errors=dummy_tool_error_handling
    ).invoke(
        {
            "messages": [
                AIMessage(
                    "hi?",
                    tool_calls=[
                        {
                            "name": "tool1",
                            "args": {"some_val": 0, "some_other_val": "foo"},
                            "id": "some 0",
                        }
                    ],
                )
            ]
        }
    )

    tool_message: ToolMessage = error_result["messages"][-1]
    assert tool_message.type == "tool"
    assert tool_message.status == "error"
    assert tool_message.content == "Tool Failed"
    assert tool_message.tool_call_id == "some 0"

    # test validation errors get raised

    with pytest.raises(ValidationError) as exc_info:
        ToolNode([tool1], handle_validation_errors=False).invoke(
            {
                "messages": [
                    AIMessage(
                        "hi?",
                        tool_calls=[
                            {
                                "name": "tool1",
                                "args": {"some_val": 0},
                                "id": "some 0",
                            }
                        ],
                    )
                ]
            }
        )

    # test error handling on individual tools (and that it overrides overall error handling!)

    error_result = ToolNode([tool4], handle_tool_errors="bar").invoke(
=======
    # list of content blocks tool content
    result4 = await ToolNode([tool4]).ainvoke(
>>>>>>> 61798d09
        {
            "messages": [
                AIMessage(
                    "hi?",
                    tool_calls=[
                        {
                            "name": "tool4",
<<<<<<< HEAD
                            "args": {"some_val": 0},
                            "id": "some 0",
                        }
                    ],
                )
            ]
        }
    )

    tool_message: ToolMessage = error_result["messages"][-1]
    assert tool_message.type == "tool"
    assert tool_message.status == "error"
    assert tool_message.content == "foo"
    assert tool_message.tool_call_id == "some 0"

    error_result = ToolNode([tool5], handle_validation_errors="bar").invoke(
        {
            "messages": [
                AIMessage(
                    "hi?",
                    tool_calls=[
                        {
                            "name": "tool5",
                            "args": {"some_val": 0},
=======
                            "args": {"some_val": 2, "some_other_val": "bar"},
>>>>>>> 61798d09
                            "id": "some 0",
                        }
                    ],
                )
            ]
        }
    )
<<<<<<< HEAD

    tool_message: ToolMessage = error_result["messages"][-1]
    assert tool_message.type == "tool"
    assert tool_message.status == "error"
    assert tool_message.content == "foo"
    assert tool_message.tool_call_id == "some 0"


=======
    tool_message: ToolMessage = result4["messages"][-1]
    assert tool_message.type == "tool"
    assert tool_message.content == [{"type": "image_url", "image_url": {"url": "abdc"}}]
    assert tool_message.tool_call_id == "some 0"

>>>>>>> 61798d09

def my_function(some_val: int, some_other_val: str) -> str:
    return f"{some_val} - {some_other_val}"


class MyModel(BaseModel):
    some_val: int
    some_other_val: str


class MyModelV1(BaseModelV1):
    some_val: int
    some_other_val: str


@dec_tool
def my_tool(some_val: int, some_other_val: str) -> str:
    """Cool."""
    return f"{some_val} - {some_other_val}"


@pytest.mark.parametrize(
    "tool_schema",
    [
        my_function,
        MyModel,
        MyModelV1,
        my_tool,
    ],
)
@pytest.mark.parametrize("use_message_key", [True, False])
async def test_validation_node(tool_schema: Any, use_message_key: bool):
    validation_node = ValidationNode([tool_schema])
    tool_name = getattr(tool_schema, "name", getattr(tool_schema, "__name__", None))
    inputs = [
        AIMessage(
            "hi?",
            tool_calls=[
                {
                    "name": tool_name,
                    "args": {"some_val": 1, "some_other_val": "foo"},
                    "id": "some 0",
                },
                {
                    "name": tool_name,
                    # Wrong type for some_val
                    "args": {"some_val": "bar", "some_other_val": "foo"},
                    "id": "some 1",
                },
            ],
        ),
    ]
    if use_message_key:
        inputs = {"messages": inputs}
    result = await validation_node.ainvoke(inputs)
    if use_message_key:
        result = result["messages"]

    def check_results(messages: list):
        assert len(messages) == 2
        assert all(m.type == "tool" for m in messages)
        assert not messages[0].additional_kwargs.get("is_error")
        assert messages[1].additional_kwargs.get("is_error")

    check_results(result)
    result_sync = validation_node.invoke(inputs)
    if use_message_key:
        result_sync = result_sync["messages"]
    check_results(result_sync)


class _InjectStateSchema(TypedDict):
    messages: list
    foo: str


class _InjectedStatePydanticSchema(BaseModelV1):
    messages: list
    foo: str


class _InjectedStatePydanticV2Schema(BaseModel):
    messages: list
    foo: str


@dataclasses.dataclass
class _InjectedStateDataclassSchema:
    messages: list
    foo: str


T = TypeVar("T")


@pytest.mark.parametrize(
    "schema_",
    [
        _InjectStateSchema,
        _InjectedStatePydanticSchema,
        _InjectedStatePydanticV2Schema,
        _InjectedStateDataclassSchema,
    ],
)
def test_tool_node_inject_state(schema_: Type[T]) -> None:
    def tool1(some_val: int, state: Annotated[T, InjectedState]) -> str:
        """Tool 1 docstring."""
        if isinstance(state, dict):
            return state["foo"]
        else:
            return getattr(state, "foo")

    def tool2(some_val: int, state: Annotated[T, InjectedState()]) -> str:
        """Tool 2 docstring."""
        if isinstance(state, dict):
            return state["foo"]
        else:
            return getattr(state, "foo")

    def tool3(
        some_val: int,
        foo: Annotated[str, InjectedState("foo")],
        msgs: Annotated[List[AnyMessage], InjectedState("messages")],
    ) -> str:
        """Tool 1 docstring."""
        return foo

    def tool4(
        some_val: int, msgs: Annotated[List[AnyMessage], InjectedState("messages")]
    ) -> str:
        """Tool 1 docstring."""
        return msgs[0].content

    node = ToolNode([tool1, tool2, tool3, tool4])
    for tool_name in ("tool1", "tool2", "tool3"):
        tool_call = {
            "name": tool_name,
            "args": {"some_val": 1},
            "id": "some 0",
            "type": "tool_call",
        }
        msg = AIMessage("hi?", tool_calls=[tool_call])
        result = node.invoke(schema_(**{"messages": [msg], "foo": "bar"}))
        tool_message = result["messages"][-1]
        assert tool_message.content == "bar", f"Failed for tool={tool_name}"

        if tool_name == "tool3":
            failure_input = None
            try:
                failure_input = schema_(**{"messages": [msg], "notfoo": "bar"})
            except Exception:
                pass
            if failure_input is not None:
                with pytest.raises(KeyError):
                    node.invoke(failure_input)

                with pytest.raises(ValueError):
                    node.invoke([msg])
        else:
            failure_input = None
            try:
                failure_input = schema_(**{"messages": [msg], "notfoo": "bar"})
            except Exception:
                # We'd get a validation error from pydantic state and wouldn't make it to the node
                # anyway
                pass
            if failure_input is not None:
                messages_ = node.invoke(failure_input)
                tool_message = messages_["messages"][-1]
                assert "KeyError" in tool_message.content
                tool_message = node.invoke([msg])[-1]
                assert "KeyError" in tool_message.content

    tool_call = {
        "name": "tool4",
        "args": {"some_val": 1},
        "id": "some 0",
        "type": "tool_call",
    }
    msg = AIMessage("hi?", tool_calls=[tool_call])
    result = node.invoke(schema_(**{"messages": [msg], "foo": ""}))
    tool_message = result["messages"][-1]
    assert tool_message.content == "hi?"

    result = node.invoke([msg])
    tool_message = result[-1]
    assert tool_message.content == "hi?"


@pytest.mark.skipif(
    not IS_LANGCHAIN_CORE_030_OR_GREATER,
    reason="Langchain core 0.3.0 or greater is required",
)
def test_tool_node_inject_store() -> None:
    store = InMemoryStore()
    namespace = ("test",)

    def tool1(some_val: int, store: Annotated[BaseStore, InjectedStore()]) -> str:
        """Tool 1 docstring."""
        store_val = store.get(namespace, "test_key").value["foo"]
        return f"Some val: {some_val}, store val: {store_val}"

    def tool2(some_val: int, store: Annotated[BaseStore, InjectedStore()]) -> str:
        """Tool 2 docstring."""
        store_val = store.get(namespace, "test_key").value["foo"]
        return f"Some val: {some_val}, store val: {store_val}"

    def tool3(
        some_val: int,
        bar: Annotated[str, InjectedState("bar")],
        store: Annotated[BaseStore, InjectedStore()],
    ) -> str:
        """Tool 3 docstring."""
        store_val = store.get(namespace, "test_key").value["foo"]
        return f"Some val: {some_val}, store val: {store_val}, state val: {bar}"

    node = ToolNode([tool1, tool2, tool3], handle_tool_errors=True)
    store.put(namespace, "test_key", {"foo": "bar"})

    class State(MessagesState):
        bar: str

    builder = StateGraph(State)
    builder.add_node("tools", node)
    builder.add_edge(START, "tools")
    graph = builder.compile(store=store)

    for tool_name in ("tool1", "tool2"):
        tool_call = {
            "name": tool_name,
            "args": {"some_val": 1},
            "id": "some 0",
            "type": "tool_call",
        }
        msg = AIMessage("hi?", tool_calls=[tool_call])
        node_result = node.invoke({"messages": [msg]}, store=store)
        graph_result = graph.invoke({"messages": [msg]})
        for result in (node_result, graph_result):
            result["messages"][-1]
            tool_message = result["messages"][-1]
            assert (
                tool_message.content == "Some val: 1, store val: bar"
            ), f"Failed for tool={tool_name}"

    tool_call = {
        "name": "tool3",
        "args": {"some_val": 1},
        "id": "some 0",
        "type": "tool_call",
    }
    msg = AIMessage("hi?", tool_calls=[tool_call])
    node_result = node.invoke({"messages": [msg], "bar": "baz"}, store=store)
    graph_result = graph.invoke({"messages": [msg], "bar": "baz"})
    for result in (node_result, graph_result):
        result["messages"][-1]
        tool_message = result["messages"][-1]
        assert (
            tool_message.content == "Some val: 1, store val: bar, state val: baz"
        ), f"Failed for tool={tool_name}"

    # test injected store without passing store to compiled graph
    failing_graph = builder.compile()
    with pytest.raises(ValueError):
        failing_graph.invoke({"messages": [msg], "bar": "baz"})


def test_tool_node_ensure_utf8() -> None:
    @dec_tool
    def get_day_list(days: list[str]) -> list[str]:
        """choose days"""
        return days

    data = ["星期一", "水曜日", "목요일", "Friday"]
    tools = [get_day_list]
    tool_calls = [ToolCall(name=get_day_list.name, args={"days": data}, id="test_id")]
    outputs: list[ToolMessage] = ToolNode(tools).invoke(
        [AIMessage(content="", tool_calls=tool_calls)]
    )
    assert outputs[0].content == json.dumps(data, ensure_ascii=False)


async def test_return_direct() -> None:
    @dec_tool(return_direct=True)
    def tool_return_direct(input: str) -> str:
        """A tool that returns directly."""
        return f"Direct result: {input}"

    @dec_tool
    def tool_normal(input: str) -> str:
        """A normal tool."""
        return f"Normal result: {input}"

    first_tool_call = [
        ToolCall(
            name="tool_return_direct",
            args={"input": "Test direct"},
            id="1",
        ),
    ]
    expected_ai = AIMessage(
        content="Test direct",
        id="0",
        tool_calls=first_tool_call,
    )
    model = FakeToolCallingModel(tool_calls=[first_tool_call, []])
    agent = create_react_agent(model, [tool_return_direct, tool_normal])

    # Test direct return for tool_return_direct
    result = agent.invoke(
        {"messages": [HumanMessage(content="Test direct", id="hum0")]}
    )
    assert result["messages"] == [
        HumanMessage(content="Test direct", id="hum0"),
        expected_ai,
        ToolMessage(
            content="Direct result: Test direct",
            name="tool_return_direct",
            tool_call_id="1",
            id=result["messages"][2].id,
        ),
    ]
    second_tool_call = [
        ToolCall(
            name="tool_normal",
            args={"input": "Test normal"},
            id="2",
        ),
    ]
    model = FakeToolCallingModel(tool_calls=[second_tool_call, []])
    agent = create_react_agent(model, [tool_return_direct, tool_normal])
    result = agent.invoke(
        {"messages": [HumanMessage(content="Test normal", id="hum1")]}
    )
    assert result["messages"] == [
        HumanMessage(content="Test normal", id="hum1"),
        AIMessage(content="Test normal", id="0", tool_calls=second_tool_call),
        ToolMessage(
            content="Normal result: Test normal",
            name="tool_normal",
            tool_call_id="2",
            id=result["messages"][2].id,
        ),
        AIMessage(content="Test normal-Test normal-Normal result: Test normal", id="1"),
    ]

    both_tool_calls = [
        ToolCall(
            name="tool_return_direct",
            args={"input": "Test both direct"},
            id="3",
        ),
        ToolCall(
            name="tool_normal",
            args={"input": "Test both normal"},
            id="4",
        ),
    ]
    model = FakeToolCallingModel(tool_calls=[both_tool_calls, []])
    agent = create_react_agent(model, [tool_return_direct, tool_normal])
    result = agent.invoke({"messages": [HumanMessage(content="Test both", id="hum2")]})
    assert result["messages"] == [
        HumanMessage(content="Test both", id="hum2"),
        AIMessage(content="Test both", id="0", tool_calls=both_tool_calls),
        ToolMessage(
            content="Direct result: Test both direct",
            name="tool_return_direct",
            tool_call_id="3",
            id=result["messages"][2].id,
        ),
        ToolMessage(
            content="Normal result: Test both normal",
            name="tool_normal",
            tool_call_id="4",
            id=result["messages"][3].id,
        ),
    ]<|MERGE_RESOLUTION|>--- conflicted
+++ resolved
@@ -381,22 +381,22 @@
             {"key_1": some_val, "key_2": "foo"},
             {"key_1": some_other_val, "key_2": "baz"},
         ]
-    
-    @dec_tool(handle_tool_error="foo")
-    def tool4(some_val: int):
-        """Tool 4 docstring."""
-        return some_val/0
-    
-    @dec_tool(handle_validation_error="foo")
-    def tool5(some_val: str):
-        """Tool 5 docstring."""
-        return some_val
 
     async def tool4(some_val: int, some_other_val: str) -> str:
         """Tool 4 docstring."""
         return [
             {"type": "image_url", "image_url": {"url": "abdc"}},
         ]
+
+    @dec_tool(handle_tool_error="foo")
+    def tool5(some_val: int):
+        """Tool 5 docstring."""
+        return some_val / 0
+
+    @dec_tool(handle_validation_error="foo")
+    def tool6(some_val: str):
+        """Tool 6 docstring."""
+        return some_val
 
     result = ToolNode([tool1]).invoke(
         {
@@ -445,7 +445,7 @@
         == f"Error: {repr(ToolException(repr(ValueError('Test error'))))}\n Please fix your mistakes."
     )
     assert tool_message.tool_call_id == "some 0"
-    
+
     result2 = await ToolNode([tool2]).ainvoke(
         {
             "messages": [
@@ -462,7 +462,7 @@
             ]
         }
     )
-    
+
     tool_message: ToolMessage = result2["messages"][-1]
     assert tool_message.type == "tool"
     assert tool_message.content == "tool2: 2 - bar"
@@ -484,7 +484,7 @@
                 ]
             }
         )
-    
+
     # incorrect tool name
     result_incorrect_name = ToolNode([tool1, tool2]).invoke(
         {
@@ -502,7 +502,7 @@
             ]
         }
     )
-    
+
     tool_message: ToolMessage = result_incorrect_name["messages"][-1]
     assert tool_message.type == "tool"
     assert tool_message.status == "error"
@@ -537,9 +537,30 @@
     )
     assert tool_message.tool_call_id == "some 0"
 
-<<<<<<< HEAD
+    # list of content blocks tool content
+    result4 = await ToolNode([tool4]).ainvoke(
+        {
+            "messages": [
+                AIMessage(
+                    "hi?",
+                    tool_calls=[
+                        {
+                            "name": "tool4",
+                            "args": {"some_val": 2, "some_other_val": "bar"},
+                            "id": "some 0",
+                        }
+                    ],
+                )
+            ]
+        }
+    )
+    tool_message: ToolMessage = result4["messages"][-1]
+    assert tool_message.type == "tool"
+    assert tool_message.content == [{"type": "image_url", "image_url": {"url": "abdc"}}]
+    assert tool_message.tool_call_id == "some 0"
+
     # test errors get raised properly from tools
-    
+
     with pytest.raises(ToolException) as exc_info:
         ToolNode([tool1], handle_tool_errors=False).invoke(
             {
@@ -558,8 +579,8 @@
             }
         )
     assert str(exc_info.value) == repr(ValueError("Test error"))
-    
-    # test error handling for ToolNode works 
+
+    # test error handling for ToolNode works
 
     def dummy_tool_error_handling(e):
         return "Tool Failed"
@@ -611,35 +632,7 @@
 
     # test error handling on individual tools (and that it overrides overall error handling!)
 
-    error_result = ToolNode([tool4], handle_tool_errors="bar").invoke(
-=======
-    # list of content blocks tool content
-    result4 = await ToolNode([tool4]).ainvoke(
->>>>>>> 61798d09
-        {
-            "messages": [
-                AIMessage(
-                    "hi?",
-                    tool_calls=[
-                        {
-                            "name": "tool4",
-<<<<<<< HEAD
-                            "args": {"some_val": 0},
-                            "id": "some 0",
-                        }
-                    ],
-                )
-            ]
-        }
-    )
-
-    tool_message: ToolMessage = error_result["messages"][-1]
-    assert tool_message.type == "tool"
-    assert tool_message.status == "error"
-    assert tool_message.content == "foo"
-    assert tool_message.tool_call_id == "some 0"
-
-    error_result = ToolNode([tool5], handle_validation_errors="bar").invoke(
+    error_result = ToolNode([tool5], handle_tool_errors="bar").invoke(
         {
             "messages": [
                 AIMessage(
@@ -648,9 +641,6 @@
                         {
                             "name": "tool5",
                             "args": {"some_val": 0},
-=======
-                            "args": {"some_val": 2, "some_other_val": "bar"},
->>>>>>> 61798d09
                             "id": "some 0",
                         }
                     ],
@@ -658,7 +648,6 @@
             ]
         }
     )
-<<<<<<< HEAD
 
     tool_message: ToolMessage = error_result["messages"][-1]
     assert tool_message.type == "tool"
@@ -666,14 +655,29 @@
     assert tool_message.content == "foo"
     assert tool_message.tool_call_id == "some 0"
 
-
-=======
-    tool_message: ToolMessage = result4["messages"][-1]
+    error_result = ToolNode([tool6], handle_validation_errors="bar").invoke(
+        {
+            "messages": [
+                AIMessage(
+                    "hi?",
+                    tool_calls=[
+                        {
+                            "name": "tool6",
+                            "args": {"some_val": 0},
+                            "id": "some 0",
+                        }
+                    ],
+                )
+            ]
+        }
+    )
+
+    tool_message: ToolMessage = error_result["messages"][-1]
     assert tool_message.type == "tool"
-    assert tool_message.content == [{"type": "image_url", "image_url": {"url": "abdc"}}]
+    assert tool_message.status == "error"
+    assert tool_message.content == "foo"
     assert tool_message.tool_call_id == "some 0"
 
->>>>>>> 61798d09
 
 def my_function(some_val: int, some_other_val: str) -> str:
     return f"{some_val} - {some_other_val}"
