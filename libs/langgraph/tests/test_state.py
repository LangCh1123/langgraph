--- conflicted
+++ resolved
@@ -1,6 +1,6 @@
 from dataclasses import dataclass, field
 from typing import Annotated as Annotated2
-from typing import Any, NotRequired, Optional, Required
+from typing import Any, Optional
 
 import pytest
 from langchain_core.runnables import RunnableConfig
@@ -121,7 +121,6 @@
 
         expected_optional = {"val2"}
 
-<<<<<<< HEAD
     # The others shoud always have precedence based on the required annotation
     expected_required |= {"val0a", "val3", "val5"}
     expected_optional |= {"val0b", "val4", "val6"}
@@ -170,12 +169,6 @@
         "val11",
     }
 
-=======
-    # The others should always have precedence based on the required annotation
-    expected_required |= {"val0a", "val3", "val5"}
-    expected_optional |= {"val0b", "val4", "val6"}
-
->>>>>>> eca8c603
     assert set(json_schema.get("required", set())) == expected_required
     assert (
         set(json_schema["properties"].keys()) == expected_required | expected_optional
