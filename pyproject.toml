--- conflicted
+++ resolved
@@ -1,11 +1,6 @@
 [tool.poetry]
-<<<<<<< HEAD
 name = "gigagraph"
-version = "0.0.45"
-=======
-name = "langgraph"
 version = "0.0.57"
->>>>>>> 978d7aa5
 description = "langgraph"
 authors = []
 license = "MIT"
@@ -17,12 +12,8 @@
 
 [tool.poetry.dependencies]
 python = ">=3.9.0,<4.0"
-<<<<<<< HEAD
-gigachain-core = "^0.1.48"
-=======
-langchain-core = ">=0.2,<0.3"
+gigachain-core = ">=0.2,<0.3"
 uuid6 = "^2024.1.12"
->>>>>>> 978d7aa5
 
 
 [tool.poetry.group.test.dependencies]
@@ -34,28 +25,18 @@
 syrupy = "^4.0.2"
 httpx = "^0.26.0"
 pytest-watcher = "^0.4.1"
-<<<<<<< HEAD
-gigachain = "^0.1.17"
-=======
-langchain = ">=0.1.0"
->>>>>>> 978d7aa5
+gigachain = ">=0.1.0"
 aiosqlite = "^0.19.0"
 grandalf = "^0.8"
 mypy = "^1.6.0"
 ruff = "^0.1.4"
 jupyter = "^1.0.0"
-<<<<<<< HEAD
-gigachain = "^0.1.16"
 langchainhub = "^0.1.14"
-gigachain-openai = ">=0.1.1"
-=======
-langchainhub = "^0.1.14"
-langchain-openai = ">=0.1.2"
-langchain-anthropic = ">=0.1.8"
+gigachain-openai = ">=0.1.2"
+gigachain-anthropic = ">=0.1.8"
 
 [tool.poetry.group.test]
 optional = true
->>>>>>> 978d7aa5
 
 [tool.ruff]
 select = [ "E", "F", "I" ]
