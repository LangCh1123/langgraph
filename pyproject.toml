--- conflicted
+++ resolved
@@ -10,18 +10,11 @@
 python = "^3.9"
 
 [tool.poetry.group.docs.dependencies]
-<<<<<<< HEAD
 gigagraph = { path = "libs/langgraph/", develop = true }
 gigagraph-checkpoint = { path = "libs/checkpoint/", develop = true }
 gigagraph-checkpoint-sqlite = { path = "libs/checkpoint-sqlite", develop = true }
+gigagraph-checkpoint-postgres = { path = "libs/checkpoint-postgres", develop = true }
 gigagraph-sdk = {path = "libs/sdk-py", develop = true}
-=======
-langgraph = { path = "libs/langgraph/", develop = true }
-langgraph-checkpoint = { path = "libs/checkpoint/", develop = true }
-langgraph-checkpoint-sqlite = { path = "libs/checkpoint-sqlite", develop = true }
-langgraph-checkpoint-postgres = { path = "libs/checkpoint-postgres", develop = true }
-langgraph-sdk = {path = "libs/sdk-py", develop = true}
->>>>>>> 84cb3ea1
 mkdocs = "^1.6.0"
 mkdocstrings = "^0.25.1"
 mkdocstrings-python = "^1.10.4"
