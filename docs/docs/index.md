---
hide_comments: true
hide:
<<<<<<< HEAD
  - navigation
=======
  - toc
---
# 🦜🕸️LangGraph

![Version](https://img.shields.io/pypi/v/langgraph)
[![Downloads](https://static.pepy.tech/badge/langgraph/month)](https://pepy.tech/project/langgraph)
[![Open Issues](https://img.shields.io/github/issues-raw/langchain-ai/langgraph)](https://github.com/langchain-ai/langgraph/issues)
[![](https://dcbadge.vercel.app/api/server/6adMQxSpJS?compact=true&style=flat)](https://discord.com/channels/1038097195422978059/1170024642245832774)


⚡ Build language agents as graphs ⚡

!!! note "Python version :material-language-python:"

    Looking for the JS version? Click [:fontawesome-brands-square-js: here](https://github.com/langchain-ai/langgraphjs) ([:simple-readme: JS docs](https://langchain-ai.github.io/langgraphjs/)).

## Overview

Suppose you're building a customer support assistant. You want your assistant to be able to:

1. Use tools to respond to questions
2. Connect with a human if needed
3. Be able to pause the process indefinitely and resume whenever the human responds

LangGraph makes this all easy. First install:

```bash
pip install -U langgraph
```

Then define your assistant:

```python
import json

from langchain_anthropic import ChatAnthropic
from langchain_community.tools.tavily_search import TavilySearchResults

from langgraph.checkpoint.sqlite import SqliteSaver
from langgraph.graph import END, MessageGraph
from langgraph.prebuilt.tool_node import ToolNode


# Define the function that determines whether to continue or not
def should_continue(messages):
    last_message = messages[-1]
    # If there is no function call, then we finish
    if not last_message.tool_calls:
        return END
    else:
        return "action"


# Define a new graph
workflow = MessageGraph()

tools = [TavilySearchResults(max_results=1)]
model = ChatAnthropic(model="claude-3-haiku-20240307").bind_tools(tools)
workflow.add_node("agent", model)
workflow.add_node("action", ToolNode(tools))

workflow.set_entry_point("agent")

# Conditional agent -> action OR agent -> END
workflow.add_conditional_edges(
    "agent",
    should_continue,
)

# Always transition `action` -> `agent`
workflow.add_edge("action", "agent")
>>>>>>> 19dd293c

---

{!README.md!}<|MERGE_RESOLUTION|>--- conflicted
+++ resolved
@@ -1,82 +1,7 @@
 ---
 hide_comments: true
 hide:
-<<<<<<< HEAD
   - navigation
-=======
-  - toc
----
-# 🦜🕸️LangGraph
-
-![Version](https://img.shields.io/pypi/v/langgraph)
-[![Downloads](https://static.pepy.tech/badge/langgraph/month)](https://pepy.tech/project/langgraph)
-[![Open Issues](https://img.shields.io/github/issues-raw/langchain-ai/langgraph)](https://github.com/langchain-ai/langgraph/issues)
-[![](https://dcbadge.vercel.app/api/server/6adMQxSpJS?compact=true&style=flat)](https://discord.com/channels/1038097195422978059/1170024642245832774)
-
-
-⚡ Build language agents as graphs ⚡
-
-!!! note "Python version :material-language-python:"
-
-    Looking for the JS version? Click [:fontawesome-brands-square-js: here](https://github.com/langchain-ai/langgraphjs) ([:simple-readme: JS docs](https://langchain-ai.github.io/langgraphjs/)).
-
-## Overview
-
-Suppose you're building a customer support assistant. You want your assistant to be able to:
-
-1. Use tools to respond to questions
-2. Connect with a human if needed
-3. Be able to pause the process indefinitely and resume whenever the human responds
-
-LangGraph makes this all easy. First install:
-
-```bash
-pip install -U langgraph
-```
-
-Then define your assistant:
-
-```python
-import json
-
-from langchain_anthropic import ChatAnthropic
-from langchain_community.tools.tavily_search import TavilySearchResults
-
-from langgraph.checkpoint.sqlite import SqliteSaver
-from langgraph.graph import END, MessageGraph
-from langgraph.prebuilt.tool_node import ToolNode
-
-
-# Define the function that determines whether to continue or not
-def should_continue(messages):
-    last_message = messages[-1]
-    # If there is no function call, then we finish
-    if not last_message.tool_calls:
-        return END
-    else:
-        return "action"
-
-
-# Define a new graph
-workflow = MessageGraph()
-
-tools = [TavilySearchResults(max_results=1)]
-model = ChatAnthropic(model="claude-3-haiku-20240307").bind_tools(tools)
-workflow.add_node("agent", model)
-workflow.add_node("action", ToolNode(tools))
-
-workflow.set_entry_point("agent")
-
-# Conditional agent -> action OR agent -> END
-workflow.add_conditional_edges(
-    "agent",
-    should_continue,
-)
-
-# Always transition `action` -> `agent`
-workflow.add_edge("action", "agent")
->>>>>>> 19dd293c
-
 ---
 
 {!README.md!}