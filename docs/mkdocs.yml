--- conflicted
+++ resolved
@@ -177,15 +177,9 @@
               - Managed: 'cloud/deployment/managed.md'
       - How-to Guides:
           - Streaming:
-<<<<<<< HEAD
-              - Stream Messaages: 'cloud/how-tos/cloud_examples/stream_messages.ipynb'
-              - Stream Values: 'cloud/how-tos/cloud_examples/stream_values.ipynb'
-              - Stream Updates: 'cloud/how-tos/cloud_examples/stream_updates.ipynb'
-=======
               - Stream Messages: 'deploy/how-tos/cloud_examples/stream_messages.ipynb'
               - Stream Values: 'deploy/how-tos/cloud_examples/stream_values.ipynb'
               - Stream Updates: 'deploy/how-tos/cloud_examples/stream_updates.ipynb'
->>>>>>> 3e1e3fba
           - Double Texting: 
               - Interrupt: 'cloud/how-tos/cloud_examples/interrupt_concurrent.ipynb'
               - Rollback: 'cloud/how-tos/cloud_examples/rollback_concurrent.ipynb'
