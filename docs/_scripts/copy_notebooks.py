--- conflicted
+++ resolved
@@ -60,11 +60,6 @@
 def copy_notebooks():
     # Nested ones are mostly tutorials rn
     for root, dirs, files in os.walk(examples_dir):
-<<<<<<< HEAD
-        if root == str(examples_dir):
-            continue
-=======
->>>>>>> 49cced4f
         if any(
             path.startswith(".") or path.startswith("__") for path in root.split(os.sep)
         ):
