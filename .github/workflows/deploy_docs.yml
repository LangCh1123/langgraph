name: Deploy Docs

on:
  push:
    branches:
      - main
  pull_request:
    branches:
      - main
  workflow_dispatch:

env:
  POETRY_VERSION: "1.7.1"

permissions:
  contents: read
  pages: write
  id-token: write

concurrency:
  group: "pages"
  cancel-in-progress: false

jobs:
  deploy:
    runs-on: ubuntu-latest
    steps:
      - uses: actions/checkout@v4
        with:
          fetch-depth: 0

      - name: Set up Python + Poetry ${{ env.POETRY_VERSION }}
        uses: "./.github/actions/poetry_setup"
        with:
          python-version: "3.12"
          poetry-version: ${{ env.POETRY_VERSION }}
          cache-key: docs

      - name: Install dependencies
        run: |
          poetry install --with docs
          poetry run pip install -U pytest pytest-check-links langsmith langchain GitPython

      - name: Build site
        run: make build-docs
        env:
          MKDOCS_GIT_COMMITTERS_APIKEY: ${{ secrets.MKDOCS_GIT_COMMITTERS_APIKEY }}

      - name: Check links in notebooks
        env:
          LANGCHAIN_API_KEY: test
        run: |
          if [ "${{ github.event_name }}" == "schedule" ] || [ "${{ github.event_name }}" == "workflow_dispatch" ] || ([ "${{ github.event_name }}" == "push" ] && [ "${{ github.ref }}" == "refs/heads/main" ]); then
            echo "Running link check on all HTML files matching notebooks in docs directory..."
            poetry run pytest -v \
              --check-links-ignore "https://(api|web|docs)\.smith\.langchain\.com/.*" \
              --check-links-ignore "https://x.com/.*" \
              --check-links-ignore "https://github\.com/.*" \
<<<<<<< HEAD
              --check-links-ignore "https://promptengineering\.org/.*" \
              --check-links-ignore "/.*\.(ipynb|html)$" \
              --check-links $(find docs/site -name "index.html")
=======
              --check-links-ignore "/.*\.(ipynb|html)$" \
              --check-links $(find docs/site -name "index.html" | grep -v 'storm/index.html')
>>>>>>> 0fa10d67
          else
            echo "Fetching changes from origin/main..."
            git fetch origin main
            echo "Checking for changed notebook files..."
<<<<<<< HEAD
            CHANGED_FILES=$(git diff --name-only --diff-filter=d origin/main | grep 'docs/docs/.*\.ipynb$' | sed -E 's|^docs/docs/|docs/site/|; s/\.ipynb$/\/index.html/' || true)
=======
            CHANGED_FILES=$(git diff --name-only --diff-filter=d origin/main | grep 'docs/docs/.*\.ipynb$' | grep -v 'storm.ipynb' | sed -E 's|^docs/docs/|docs/site/|; s/\.ipynb$/\/index.html/' || true)
>>>>>>> 0fa10d67
            echo "Changed files: ${CHANGED_FILES}"
            if [ -n "${CHANGED_FILES}" ]; then
              echo "Running link check on HTML files matching changed notebook files..."
              poetry run pytest -v \
                --check-links-ignore "https://(api|web|docs)\.smith\.langchain\.com/.*" \
                --check-links-ignore "https://x.com/.*" \
                --check-links-ignore "https://github\.com/.*" \
<<<<<<< HEAD
                --check-links-ignore "https://promptengineering\.org/.*" \
=======
>>>>>>> 0fa10d67
                --check-links-ignore "/.*\.(ipynb|html)$" \
                --check-links ${CHANGED_FILES} \
                || ([ $? = 5 ] && exit 0 || exit $?)
            else
              echo "No notebook files changed."
            fi
          fi

      - name: Configure GitHub Pages
        if: github.ref == 'refs/heads/main'
        uses: actions/configure-pages@v4

      - name: Upload Pages Artifact
        if: github.ref == 'refs/heads/main'
        uses: actions/upload-pages-artifact@v3
        with:
          path: ./docs/site/

      - name: Deploy to GitHub Pages
        if: github.ref == 'refs/heads/main'
        id: deployment
        uses: actions/deploy-pages@v4<|MERGE_RESOLUTION|>--- conflicted
+++ resolved
@@ -56,23 +56,13 @@
               --check-links-ignore "https://(api|web|docs)\.smith\.langchain\.com/.*" \
               --check-links-ignore "https://x.com/.*" \
               --check-links-ignore "https://github\.com/.*" \
-<<<<<<< HEAD
-              --check-links-ignore "https://promptengineering\.org/.*" \
-              --check-links-ignore "/.*\.(ipynb|html)$" \
-              --check-links $(find docs/site -name "index.html")
-=======
               --check-links-ignore "/.*\.(ipynb|html)$" \
               --check-links $(find docs/site -name "index.html" | grep -v 'storm/index.html')
->>>>>>> 0fa10d67
           else
             echo "Fetching changes from origin/main..."
             git fetch origin main
             echo "Checking for changed notebook files..."
-<<<<<<< HEAD
-            CHANGED_FILES=$(git diff --name-only --diff-filter=d origin/main | grep 'docs/docs/.*\.ipynb$' | sed -E 's|^docs/docs/|docs/site/|; s/\.ipynb$/\/index.html/' || true)
-=======
             CHANGED_FILES=$(git diff --name-only --diff-filter=d origin/main | grep 'docs/docs/.*\.ipynb$' | grep -v 'storm.ipynb' | sed -E 's|^docs/docs/|docs/site/|; s/\.ipynb$/\/index.html/' || true)
->>>>>>> 0fa10d67
             echo "Changed files: ${CHANGED_FILES}"
             if [ -n "${CHANGED_FILES}" ]; then
               echo "Running link check on HTML files matching changed notebook files..."
@@ -80,10 +70,6 @@
                 --check-links-ignore "https://(api|web|docs)\.smith\.langchain\.com/.*" \
                 --check-links-ignore "https://x.com/.*" \
                 --check-links-ignore "https://github\.com/.*" \
-<<<<<<< HEAD
-                --check-links-ignore "https://promptengineering\.org/.*" \
-=======
->>>>>>> 0fa10d67
                 --check-links-ignore "/.*\.(ipynb|html)$" \
                 --check-links ${CHANGED_FILES} \
                 || ([ $? = 5 ] && exit 0 || exit $?)
