{
 "cells": [
  {
   "cell_type": "markdown",
   "id": "51466c8d-8ce4-4b3d-be4e-18fdbeda5f53",
   "metadata": {},
   "source": [
    "# How to stream values from your graph\n",
    "\n",
    "There are multiple different streaming modes.\n",
    "\n",
    "- `values`: This streaming mode streams back values of the graph. This is the **full state of the graph** after each node is called.\n",
    "- `updates`: This streaming mode streams back updates to the graph. This is the **update to the state of the graph** after each node is called.\n",
    "- `messages`: This streaming mode streams back messages - both complete messages (at the end of a node) as well as **tokens** for any messages generated inside a node. This mode is primarily meant for powering chat applications.\n",
    "\n",
    "\n",
    "This notebook covers `streaming_mode=\"values\"`."
   ]
  },
  {
   "cell_type": "code",
   "execution_count": 1,
   "id": "521d975b-e94b-4c37-bfa1-82d969e2a4dc",
   "metadata": {},
   "outputs": [],
   "source": [
    "from langgraph_sdk import get_client"
   ]
  },
  {
   "cell_type": "code",
   "execution_count": 2,
   "id": "27a1392b-86c3-464e-99a8-90ffc965f3ec",
   "metadata": {},
   "outputs": [],
   "source": [
    "client = get_client()"
   ]
  },
  {
   "cell_type": "code",
   "execution_count": 3,
<<<<<<< HEAD
   "id": "4947e9bc-111f-4991-8c41-1041da9bf0ba",
   "metadata": {},
   "outputs": [
    {
     "data": {
      "text/plain": [
       "[{'assistant_id': 'fe096781-5601-53d2-b2f6-0d3403f7e9ca',\n",
       "  'graph_id': 'agent',\n",
       "  'config': {},\n",
       "  'created_at': '2024-05-18T00:19:39.688822+00:00',\n",
       "  'updated_at': '2024-05-18T00:19:39.688822+00:00',\n",
       "  'metadata': {'created_by': 'system'}}]"
      ]
     },
     "execution_count": 3,
     "metadata": {},
     "output_type": "execute_result"
    }
   ],
   "source": [
    "# There should always be a default assistant with no configuration\n",
    "assistants = await client.assistants.search()\n",
    "assistants = [a for a in assistants if not a[\"config\"]]\n",
    "assistants"
   ]
  },
  {
   "cell_type": "code",
   "execution_count": 4,
=======
>>>>>>> 19dd293c
   "id": "230c0464-a6e5-420f-9e38-ca514e5634ce",
   "metadata": {},
   "outputs": [],
   "source": [
    "assistant_id = \"agent\""
   ]
  },
  {
   "cell_type": "code",
   "execution_count": 7,
   "id": "7da70e20-1a4e-4df2-b996-1927f474c835",
   "metadata": {},
   "outputs": [
    {
     "name": "stdout",
     "output_type": "stream",
     "text": [
      "Receiving new event of type: metadata...\n",
      "{'run_id': 'f08791ce-0a3d-44e0-836c-ff62cd2e2786'}\n",
      "\n",
      "\n",
      "\n",
      "Receiving new event of type: values...\n",
      "{'messages': [{'role': 'human', 'content': 'what's the weather in la'}]}\n",
      "\n",
      "\n",
      "\n",
      "Receiving new event of type: values...\n",
      "{'messages': [{'content': 'what's the weather in la', 'additional_kwargs': {}, 'response_metadata': {}, 'type': 'human', 'name': None, 'id': 'faa15565-8823-4aa1-87af-e21b40526fae', 'example': False}, {'content': [{'id': 'toolu_01E5mSaZWm5rWJnCqmt63v4g', 'input': {'query': 'weather in los angeles'}, 'name': 'tavily_search_results_json', 'type': 'tool_use'}], 'additional_kwargs': {}, 'response_metadata': {}, 'type': 'ai', 'name': None, 'id': 'run-3fe1db7a-6b8d-4d83-ba07-8657190ad811', 'example': False, 'tool_calls': [{'name': 'tavily_search_results_json', 'args': {'query': 'weather in los angeles'}, 'id': 'toolu_01E5mSaZWm5rWJnCqmt63v4g'}], 'invalid_tool_calls': []}]}\n",
      "\n",
      "\n",
      "\n",
      "Receiving new event of type: values...\n",
      "{'messages': [{'content': 'what's the weather in la', 'additional_kwargs': {}, 'response_metadata': {}, 'type': 'human', 'name': None, 'id': 'faa15565-8823-4aa1-87af-e21b40526fae', 'example': False}, {'content': [{'id': 'toolu_01E5mSaZWm5rWJnCqmt63v4g', 'input': {'query': 'weather in los angeles'}, 'name': 'tavily_search_results_json', 'type': 'tool_use'}], 'additional_kwargs': {}, 'response_metadata': {}, 'type': 'ai', 'name': None, 'id': 'run-3fe1db7a-6b8d-4d83-ba07-8657190ad811', 'example': False, 'tool_calls': [{'name': 'tavily_search_results_json', 'args': {'query': 'weather in los angeles'}, 'id': 'toolu_01E5mSaZWm5rWJnCqmt63v4g'}], 'invalid_tool_calls': []}, {'content': '[{\"url\": \"https://www.weatherapi.com/\", \"content\": \"{\\'location\\': {\\'name\\': \\'Los Angeles\\', \\'region\\': \\'California\\', \\'country\\': \\'United States of America\\', \\'lat\\': 34.05, \\'lon\\': -118.24, \\'tz_id\\': \\'America/Los_Angeles\\', \\'localtime_epoch\\': 1716310320, \\'localtime\\': \\'2024-05-21 9:52\\'}, \\'current\\': {\\'last_updated_epoch\\': 1716309900, \\'last_updated\\': \\'2024-05-21 09:45\\', \\'temp_c\\': 16.7, \\'temp_f\\': 62.1, \\'is_day\\': 1, \\'condition\\': {\\'text\\': \\'Overcast\\', \\'icon\\': \\'//cdn.weatherapi.com/weather/64x64/day/122.png\\', \\'code\\': 1009}, \\'wind_mph\\': 8.1, \\'wind_kph\\': 13.0, \\'wind_degree\\': 250, \\'wind_dir\\': \\'WSW\\', \\'pressure_mb\\': 1015.0, \\'pressure_in\\': 29.97, \\'precip_mm\\': 0.0, \\'precip_in\\': 0.0, \\'humidity\\': 65, \\'cloud\\': 100, \\'feelslike_c\\': 16.7, \\'feelslike_f\\': 62.1, \\'vis_km\\': 16.0, \\'vis_miles\\': 9.0, \\'uv\\': 5.0, \\'gust_mph\\': 12.5, \\'gust_kph\\': 20.2}}\"}]', 'additional_kwargs': {}, 'response_metadata': {}, 'type': 'tool', 'name': 'tavily_search_results_json', 'id': '0d5dab31-5ff8-4ae2-a560-bc4bcba7c9d7', 'tool_call_id': 'toolu_01E5mSaZWm5rWJnCqmt63v4g'}]}\n",
      "\n",
      "\n",
      "\n",
      "Receiving new event of type: values...\n",
      "{'messages': [{'content': 'what's the weather in la', 'additional_kwargs': {}, 'response_metadata': {}, 'type': 'human', 'name': None, 'id': 'faa15565-8823-4aa1-87af-e21b40526fae', 'example': False}, {'content': [{'id': 'toolu_01E5mSaZWm5rWJnCqmt63v4g', 'input': {'query': 'weather in los angeles'}, 'name': 'tavily_search_results_json', 'type': 'tool_use'}], 'additional_kwargs': {}, 'response_metadata': {}, 'type': 'ai', 'name': None, 'id': 'run-3fe1db7a-6b8d-4d83-ba07-8657190ad811', 'example': False, 'tool_calls': [{'name': 'tavily_search_results_json', 'args': {'query': 'weather in los angeles'}, 'id': 'toolu_01E5mSaZWm5rWJnCqmt63v4g'}], 'invalid_tool_calls': []}, {'content': '[{\"url\": \"https://www.weatherapi.com/\", \"content\": \"{\\'location\\': {\\'name\\': \\'Los Angeles\\', \\'region\\': \\'California\\', \\'country\\': \\'United States of America\\', \\'lat\\': 34.05, \\'lon\\': -118.24, \\'tz_id\\': \\'America/Los_Angeles\\', \\'localtime_epoch\\': 1716310320, \\'localtime\\': \\'2024-05-21 9:52\\'}, \\'current\\': {\\'last_updated_epoch\\': 1716309900, \\'last_updated\\': \\'2024-05-21 09:45\\', \\'temp_c\\': 16.7, \\'temp_f\\': 62.1, \\'is_day\\': 1, \\'condition\\': {\\'text\\': \\'Overcast\\', \\'icon\\': \\'//cdn.weatherapi.com/weather/64x64/day/122.png\\', \\'code\\': 1009}, \\'wind_mph\\': 8.1, \\'wind_kph\\': 13.0, \\'wind_degree\\': 250, \\'wind_dir\\': \\'WSW\\', \\'pressure_mb\\': 1015.0, \\'pressure_in\\': 29.97, \\'precip_mm\\': 0.0, \\'precip_in\\': 0.0, \\'humidity\\': 65, \\'cloud\\': 100, \\'feelslike_c\\': 16.7, \\'feelslike_f\\': 62.1, \\'vis_km\\': 16.0, \\'vis_miles\\': 9.0, \\'uv\\': 5.0, \\'gust_mph\\': 12.5, \\'gust_kph\\': 20.2}}\"}]', 'additional_kwargs': {}, 'response_metadata': {}, 'type': 'tool', 'name': 'tavily_search_results_json', 'id': '0d5dab31-5ff8-4ae2-a560-bc4bcba7c9d7', 'tool_call_id': 'toolu_01E5mSaZWm5rWJnCqmt63v4g'}, {'content': 'Based on the weather API results, the current weather in Los Angeles is overcast with a temperature of around 62°F (17°C). There are light winds from the west-southwest around 8-13 mph. The humidity is 65% and visibility is good at 9 miles. Overall, mild spring weather conditions in LA.', 'additional_kwargs': {}, 'response_metadata': {}, 'type': 'ai', 'name': None, 'id': 'run-4d6d4c23-5aad-4042-b0d9-19407a9e08e3', 'example': False, 'tool_calls': [], 'invalid_tool_calls': []}]}\n",
      "\n",
      "\n",
      "\n",
      "Receiving new event of type: end...\n",
      "None\n",
      "\n",
      "\n",
      "\n"
     ]
    }
   ],
   "source": [
    "input = {\"messages\": [{\"role\": \"human\", \"content\": \"what's the weather in la\"}]}\n",
    "thread = await client.threads.create()\n",
<<<<<<< HEAD
    "async for chunk in client.runs.stream(\n",
    "    thread[\"thread_id\"], assistant[\"assistant_id\"], input=input\n",
    "):\n",
=======
    "async for chunk in client.runs.stream(thread['thread_id'], assistant_id, input=input):\n",
>>>>>>> 19dd293c
    "    print(f\"Receiving new event of type: {chunk.event}...\")\n",
    "    print(chunk.data)\n",
    "    print(\"\\n\\n\")"
   ]
  },
  {
   "cell_type": "markdown",
   "id": "43e4432d-e96c-4ae4-8085-866fb57bbcb3",
   "metadata": {},
   "source": [
    "If we want to just get the final result, we can use this endpoint and just keep track of the last value we received"
   ]
  },
  {
   "cell_type": "code",
   "execution_count": 8,
   "id": "d2560481-d161-4d4f-b385-4977696c4aa1",
   "metadata": {},
   "outputs": [],
   "source": [
    "input = {\"messages\": [{\"role\": \"human\", \"content\": \"what's the weather in la\"}]}\n",
    "thread = await client.threads.create()\n",
    "final_answer = None\n",
<<<<<<< HEAD
    "async for chunk in client.runs.stream(\n",
    "    thread[\"thread_id\"], assistant[\"assistant_id\"], input=input\n",
    "):\n",
=======
    "async for chunk in client.runs.stream(thread['thread_id'], assistant_id, input=input):\n",
>>>>>>> 19dd293c
    "    if chunk.event == \"values\":\n",
    "        final_answer = chunk.data"
   ]
  },
  {
   "cell_type": "code",
   "execution_count": 9,
   "id": "9c2d60ea-450f-45cd-b867-0cbb162528f6",
   "metadata": {},
   "outputs": [
    {
     "data": {
      "text/plain": [
       "{'messages': [{'content': 'what's the weather in la',\n",
       "   'additional_kwargs': {},\n",
       "   'response_metadata': {},\n",
       "   'type': 'human',\n",
       "   'name': None,\n",
       "   'id': 'e78c2f94-d810-42fc-a399-11f6bb1b1092',\n",
       "   'example': False},\n",
       "  {'content': [{'id': 'toolu_01SBMoAGr4U9x3ibztm2UUom',\n",
       "     'input': {'query': 'weather in los angeles'},\n",
       "     'name': 'tavily_search_results_json',\n",
       "     'type': 'tool_use'}],\n",
       "   'additional_kwargs': {},\n",
       "   'response_metadata': {},\n",
       "   'type': 'ai',\n",
       "   'name': None,\n",
       "   'id': 'run-80767ab8-09fc-40ec-9e45-657ddef5e0b1',\n",
       "   'example': False,\n",
       "   'tool_calls': [{'name': 'tavily_search_results_json',\n",
       "     'args': {'query': 'weather in los angeles'},\n",
       "     'id': 'toolu_01SBMoAGr4U9x3ibztm2UUom'}],\n",
       "   'invalid_tool_calls': []},\n",
       "  {'content': '[{\"url\": \"https://www.weatherapi.com/\", \"content\": \"{\\'location\\': {\\'name\\': \\'Los Angeles\\', \\'region\\': \\'California\\', \\'country\\': \\'United States of America\\', \\'lat\\': 34.05, \\'lon\\': -118.24, \\'tz_id\\': \\'America/Los_Angeles\\', \\'localtime_epoch\\': 1716310320, \\'localtime\\': \\'2024-05-21 9:52\\'}, \\'current\\': {\\'last_updated_epoch\\': 1716309900, \\'last_updated\\': \\'2024-05-21 09:45\\', \\'temp_c\\': 16.7, \\'temp_f\\': 62.1, \\'is_day\\': 1, \\'condition\\': {\\'text\\': \\'Overcast\\', \\'icon\\': \\'//cdn.weatherapi.com/weather/64x64/day/122.png\\', \\'code\\': 1009}, \\'wind_mph\\': 8.1, \\'wind_kph\\': 13.0, \\'wind_degree\\': 250, \\'wind_dir\\': \\'WSW\\', \\'pressure_mb\\': 1015.0, \\'pressure_in\\': 29.97, \\'precip_mm\\': 0.0, \\'precip_in\\': 0.0, \\'humidity\\': 65, \\'cloud\\': 100, \\'feelslike_c\\': 16.7, \\'feelslike_f\\': 62.1, \\'vis_km\\': 16.0, \\'vis_miles\\': 9.0, \\'uv\\': 5.0, \\'gust_mph\\': 12.5, \\'gust_kph\\': 20.2}}\"}]',\n",
       "   'additional_kwargs': {},\n",
       "   'response_metadata': {},\n",
       "   'type': 'tool',\n",
       "   'name': 'tavily_search_results_json',\n",
       "   'id': 'af25e94a-c119-48c3-bbd3-096e42f472ac',\n",
       "   'tool_call_id': 'toolu_01SBMoAGr4U9x3ibztm2UUom'},\n",
       "  {'content': 'Based on the weather API results, the current weather in Los Angeles is overcast with a temperature of around 62°F (17°C). There are light winds from the west-southwest around 8-13 mph. The humidity is 65% and visibility is good at 9 miles. Overall, mild spring weather conditions in LA.',\n",
       "   'additional_kwargs': {},\n",
       "   'response_metadata': {},\n",
       "   'type': 'ai',\n",
       "   'name': None,\n",
       "   'id': 'run-b90f0037-e56a-4f3b-ad92-00d10d079a9e',\n",
       "   'example': False,\n",
       "   'tool_calls': [],\n",
       "   'invalid_tool_calls': []}]}"
      ]
     },
     "execution_count": 9,
     "metadata": {},
     "output_type": "execute_result"
    }
   ],
   "source": [
    "final_answer"
   ]
  },
  {
   "cell_type": "code",
   "execution_count": null,
   "id": "39cedbff-0a7f-4a3e-bfc1-595797358769",
   "metadata": {},
   "outputs": [],
   "source": []
  }
 ],
 "metadata": {
  "kernelspec": {
   "display_name": "Python 3 (ipykernel)",
   "language": "python",
   "name": "python3"
  },
  "language_info": {
   "codemirror_mode": {
    "name": "ipython",
    "version": 3
   },
   "file_extension": ".py",
   "mimetype": "text/x-python",
   "name": "python",
   "nbconvert_exporter": "python",
   "pygments_lexer": "ipython3",
   "version": "3.11.9"
  }
 },
 "nbformat": 4,
 "nbformat_minor": 5
}<|MERGE_RESOLUTION|>--- conflicted
+++ resolved
@@ -40,38 +40,6 @@
   {
    "cell_type": "code",
    "execution_count": 3,
-<<<<<<< HEAD
-   "id": "4947e9bc-111f-4991-8c41-1041da9bf0ba",
-   "metadata": {},
-   "outputs": [
-    {
-     "data": {
-      "text/plain": [
-       "[{'assistant_id': 'fe096781-5601-53d2-b2f6-0d3403f7e9ca',\n",
-       "  'graph_id': 'agent',\n",
-       "  'config': {},\n",
-       "  'created_at': '2024-05-18T00:19:39.688822+00:00',\n",
-       "  'updated_at': '2024-05-18T00:19:39.688822+00:00',\n",
-       "  'metadata': {'created_by': 'system'}}]"
-      ]
-     },
-     "execution_count": 3,
-     "metadata": {},
-     "output_type": "execute_result"
-    }
-   ],
-   "source": [
-    "# There should always be a default assistant with no configuration\n",
-    "assistants = await client.assistants.search()\n",
-    "assistants = [a for a in assistants if not a[\"config\"]]\n",
-    "assistants"
-   ]
-  },
-  {
-   "cell_type": "code",
-   "execution_count": 4,
-=======
->>>>>>> 19dd293c
    "id": "230c0464-a6e5-420f-9e38-ca514e5634ce",
    "metadata": {},
    "outputs": [],
@@ -125,13 +93,7 @@
    "source": [
     "input = {\"messages\": [{\"role\": \"human\", \"content\": \"what's the weather in la\"}]}\n",
     "thread = await client.threads.create()\n",
-<<<<<<< HEAD
-    "async for chunk in client.runs.stream(\n",
-    "    thread[\"thread_id\"], assistant[\"assistant_id\"], input=input\n",
-    "):\n",
-=======
-    "async for chunk in client.runs.stream(thread['thread_id'], assistant_id, input=input):\n",
->>>>>>> 19dd293c
+    "async for chunk in client.runs.stream(thread[\"thread_id\"], assistant_id, input=input):\n",
     "    print(f\"Receiving new event of type: {chunk.event}...\")\n",
     "    print(chunk.data)\n",
     "    print(\"\\n\\n\")"
@@ -155,13 +117,7 @@
     "input = {\"messages\": [{\"role\": \"human\", \"content\": \"what's the weather in la\"}]}\n",
     "thread = await client.threads.create()\n",
     "final_answer = None\n",
-<<<<<<< HEAD
-    "async for chunk in client.runs.stream(\n",
-    "    thread[\"thread_id\"], assistant[\"assistant_id\"], input=input\n",
-    "):\n",
-=======
-    "async for chunk in client.runs.stream(thread['thread_id'], assistant_id, input=input):\n",
->>>>>>> 19dd293c
+    "async for chunk in client.runs.stream(thread[\"thread_id\"], assistant_id, input=input):\n",
     "    if chunk.event == \"values\":\n",
     "        final_answer = chunk.data"
    ]
