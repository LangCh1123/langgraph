{
 "cells": [
  {
   "cell_type": "markdown",
   "id": "51466c8d-8ce4-4b3d-be4e-18fdbeda5f53",
   "metadata": {},
   "source": [
    "# How to kick off background runs\n",
    "\n",
    "This guide covers how to kick off background runs for your agent.\n",
    "This can be useful for long running jobs."
   ]
  },
  {
   "cell_type": "code",
   "execution_count": 1,
   "id": "b8e6408a-b37e-428f-9567-077fa55d58e8",
   "metadata": {},
   "outputs": [],
   "source": [
    "# Initialize the client\n",
    "from langgraph_sdk import get_client\n",
    "\n",
    "client = get_client()"
   ]
  },
  {
   "cell_type": "code",
   "execution_count": 2,
   "id": "4947e9bc-111f-4991-8c41-1041da9bf0ba",
   "metadata": {},
   "outputs": [
    {
     "data": {
      "text/plain": [
       "{'assistant_id': 'e90fee30-be91-43aa-a33c-d54bd219072e',\n",
       " 'graph_id': 'agent',\n",
       " 'created_at': '2024-06-18T18:06:55.102231+00:00',\n",
       " 'updated_at': '2024-06-18T18:06:55.102231+00:00',\n",
       " 'config': {'configurable': {'model_name': 'anthropic'}},\n",
       " 'metadata': {}}"
      ]
     },
     "execution_count": 2,
     "metadata": {},
     "output_type": "execute_result"
    }
   ],
   "source": [
    "# List available assistants\n",
    "assistants = await client.assistants.search()\n",
    "assistants[0]"
   ]
  },
  {
   "cell_type": "code",
   "execution_count": 3,
   "id": "230c0464-a6e5-420f-9e38-ca514e5634ce",
   "metadata": {},
   "outputs": [],
   "source": [
    "# NOTE: we can use `assistant_id` UUID from the above response, or just pass graph ID instead when creating runs. we'll use graph ID here\n",
    "assistant_id = \"agent\""
   ]
  },
  {
   "cell_type": "code",
   "execution_count": 4,
   "id": "56aa5159-5583-4134-9210-709b969bda6f",
   "metadata": {},
   "outputs": [
    {
     "data": {
      "text/plain": [
       "{'thread_id': '5fc20631-47b7-48cd-8aa2-9f2eace9778d',\n",
       " 'created_at': '2024-06-21T14:58:02.079462+00:00',\n",
       " 'updated_at': '2024-06-21T14:58:02.079462+00:00',\n",
       " 'metadata': {}}"
      ]
     },
     "execution_count": 4,
     "metadata": {},
     "output_type": "execute_result"
    }
   ],
   "source": [
    "# Create a new thread\n",
    "thread = await client.threads.create()\n",
    "thread"
   ]
  },
  {
   "cell_type": "code",
   "execution_count": 5,
   "id": "147c3f98-f889-4f05-a090-6b31f2a0b291",
   "metadata": {},
   "outputs": [
    {
     "data": {
      "text/plain": [
       "[]"
      ]
     },
     "execution_count": 5,
     "metadata": {},
     "output_type": "execute_result"
    }
   ],
   "source": [
    "# If we list runs on this thread, we can see it is empty\n",
    "runs = await client.runs.list(thread[\"thread_id\"])\n",
    "runs"
   ]
  },
  {
   "cell_type": "code",
   "execution_count": 6,
   "id": "8c7b44ef-4816-496d-88a1-2f7327cf576d",
   "metadata": {},
   "outputs": [],
   "source": [
    "# Let's kick off a run\n",
    "input = {\"messages\": [{\"role\": \"human\", \"content\": \"what's the weather in sf\"}]}\n",
<<<<<<< HEAD
    "run = await client.runs.create(\n",
    "    thread[\"thread_id\"], assistant[\"assistant_id\"], input=input\n",
    ")"
=======
    "run = await client.runs.create(thread['thread_id'], assistant_id, input=input)"
>>>>>>> 19dd293c
   ]
  },
  {
   "cell_type": "code",
   "execution_count": 7,
   "id": "d84b4d80-b0aa-4d9f-a05d-0744b2fe8f72",
   "metadata": {},
   "outputs": [
    {
     "data": {
      "text/plain": [
       "{'run_id': '1ef2fdea-814c-6165-8b2a-a40e2a028198',\n",
       " 'thread_id': '5fc20631-47b7-48cd-8aa2-9f2eace9778d',\n",
       " 'assistant_id': 'fe096781-5601-53d2-b2f6-0d3403f7e9ca',\n",
       " 'created_at': '2024-06-21T14:58:02.095911+00:00',\n",
       " 'updated_at': '2024-06-21T14:58:02.095911+00:00',\n",
       " 'metadata': {},\n",
       " 'status': 'pending',\n",
       " 'kwargs': {'input': {'messages': [{'role': 'human',\n",
       "     'content': 'what's the weather in sf'}]},\n",
       "  'config': {'metadata': {'created_by': 'system'},\n",
       "   'configurable': {'run_id': '1ef2fdea-814c-6165-8b2a-a40e2a028198',\n",
       "    'user_id': '',\n",
       "    'graph_id': 'agent',\n",
       "    'thread_id': '5fc20631-47b7-48cd-8aa2-9f2eace9778d',\n",
       "    'thread_ts': None,\n",
       "    'assistant_id': 'fe096781-5601-53d2-b2f6-0d3403f7e9ca'}},\n",
       "  'webhook': None,\n",
       "  'temporary': False,\n",
       "  'stream_mode': ['events'],\n",
       "  'feedback_keys': None,\n",
       "  'interrupt_after': None,\n",
       "  'interrupt_before': None},\n",
       " 'multitask_strategy': 'reject'}"
      ]
     },
     "execution_count": 7,
     "metadata": {},
     "output_type": "execute_result"
    }
   ],
   "source": [
    "# The first time we poll it, we can see `status=pending`\n",
    "await client.runs.get(thread[\"thread_id\"], run[\"run_id\"])"
   ]
  },
  {
   "cell_type": "code",
   "execution_count": 8,
   "id": "3639da3c-bfe5-454c-ab1e-8ed7af394dfe",
   "metadata": {},
   "outputs": [],
   "source": [
<<<<<<< HEAD
    "# We can list events for the run\n",
    "await client.runs.list_events(thread[\"thread_id\"], run[\"run_id\"])"
=======
    "# Wait until the run finishes\n",
    "await client.runs.join(thread['thread_id'], run['run_id'])"
>>>>>>> 19dd293c
   ]
  },
  {
   "cell_type": "code",
   "execution_count": 9,
   "id": "8fa206ed-515e-4607-9a80-bebafe76cc24",
   "metadata": {},
   "outputs": [
    {
     "data": {
      "text/plain": [
       "{'run_id': '1ef2fdea-814c-6165-8b2a-a40e2a028198',\n",
       " 'thread_id': '5fc20631-47b7-48cd-8aa2-9f2eace9778d',\n",
       " 'assistant_id': 'fe096781-5601-53d2-b2f6-0d3403f7e9ca',\n",
       " 'created_at': '2024-06-21T14:58:02.095911+00:00',\n",
       " 'updated_at': '2024-06-21T14:58:02.095911+00:00',\n",
       " 'metadata': {},\n",
       " 'status': 'success',\n",
       " 'kwargs': {'input': {'messages': [{'role': 'human',\n",
       "     'content': 'what's the weather in sf'}]},\n",
       "  'config': {'metadata': {'created_by': 'system'},\n",
       "   'configurable': {'run_id': '1ef2fdea-814c-6165-8b2a-a40e2a028198',\n",
       "    'user_id': '',\n",
       "    'graph_id': 'agent',\n",
       "    'thread_id': '5fc20631-47b7-48cd-8aa2-9f2eace9778d',\n",
       "    'thread_ts': None,\n",
       "    'assistant_id': 'fe096781-5601-53d2-b2f6-0d3403f7e9ca'}},\n",
       "  'webhook': None,\n",
       "  'temporary': False,\n",
       "  'stream_mode': ['events'],\n",
       "  'feedback_keys': None,\n",
       "  'interrupt_after': None,\n",
       "  'interrupt_before': None},\n",
       " 'multitask_strategy': 'reject'}"
      ]
     },
     "execution_count": 9,
     "metadata": {},
     "output_type": "execute_result"
    }
   ],
   "source": [
    "# Eventually, it should finish and we should see `status=success`\n",
    "await client.runs.get(thread[\"thread_id\"], run[\"run_id\"])"
   ]
  },
  {
   "cell_type": "code",
   "execution_count": 10,
   "id": "8de4495f-7873-487c-b1a8-ad2a78a1ff35",
   "metadata": {},
   "outputs": [],
   "source": [
    "# We can get the final results\n",
<<<<<<< HEAD
    "results = await client.runs.list_events(thread[\"thread_id\"], run[\"run_id\"])"
=======
    "final_result = await client.threads.get_state(thread['thread_id'])"
>>>>>>> 19dd293c
   ]
  },
  {
   "cell_type": "code",
   "execution_count": 11,
   "id": "9da76fce-66e4-4f1b-8c24-09759889e50e",
   "metadata": {},
   "outputs": [
    {
     "data": {
      "text/plain": [
       "{'values': {'messages': [{'content': 'what's the weather in sf',\n",
       "    'additional_kwargs': {},\n",
       "    'response_metadata': {},\n",
       "    'type': 'human',\n",
       "    'name': None,\n",
       "    'id': 'bfe07fff-cb40-40be-84d5-a061d2c40006',\n",
       "    'example': False},\n",
       "   {'content': [{'id': 'toolu_01QUzhhfDQkpbPSediUrXvQb',\n",
       "      'input': {'query': 'weather in san francisco'},\n",
       "      'name': 'tavily_search_results_json',\n",
       "      'type': 'tool_use'}],\n",
       "    'additional_kwargs': {},\n",
       "    'response_metadata': {},\n",
       "    'type': 'ai',\n",
       "    'name': None,\n",
       "    'id': 'run-6d8665ca-a77d-4b44-9a7b-4e975b155fb1',\n",
       "    'example': False,\n",
       "    'tool_calls': [{'name': 'tavily_search_results_json',\n",
       "      'args': {'query': 'weather in san francisco'},\n",
       "      'id': 'toolu_01QUzhhfDQkpbPSediUrXvQb'}],\n",
       "    'invalid_tool_calls': [],\n",
       "    'usage_metadata': None},\n",
       "   {'content': '[{\"url\": \"https://www.timeanddate.com/weather/usa/san-francisco/historic\", \"content\": \"San Francisco Weather History for the Previous 24 Hours Show weather for: Previous 24 hours June 17, 2024 June 16, 2024 June 15, 2024 June 14, 2024 June 13, 2024 June 12, 2024 June 11, 2024 June 10, 2024 June 9, 2024 June 8, 2024 June 7, 2024 June 6, 2024 June 5, 2024 June 4, 2024 June 3, 2024 June 2, 2024\"}]',\n",
       "    'additional_kwargs': {},\n",
       "    'response_metadata': {},\n",
       "    'type': 'tool',\n",
       "    'name': 'tavily_search_results_json',\n",
       "    'id': '257a1f29-2f66-4f9e-b35d-c8818dbbaa3f',\n",
       "    'tool_call_id': 'toolu_01QUzhhfDQkpbPSediUrXvQb'},\n",
       "   {'content': [{'text': 'The search results provide historic weather data for San Francisco, but do not give the current weather conditions. To get the current weather forecast for San Francisco, I would need to refine my search query. Here is an updated search:',\n",
       "      'type': 'text'},\n",
       "     {'id': 'toolu_01RLJEcWYRvRoBhiHdrhoRZx',\n",
       "      'input': {'query': 'san francisco weather forecast today'},\n",
       "      'name': 'tavily_search_results_json',\n",
       "      'type': 'tool_use'}],\n",
       "    'additional_kwargs': {},\n",
       "    'response_metadata': {},\n",
       "    'type': 'ai',\n",
       "    'name': None,\n",
       "    'id': 'run-ca41dbf8-7e89-4ff2-a245-87098d7928ba',\n",
       "    'example': False,\n",
       "    'tool_calls': [{'name': 'tavily_search_results_json',\n",
       "      'args': {'query': 'san francisco weather forecast today'},\n",
       "      'id': 'toolu_01RLJEcWYRvRoBhiHdrhoRZx'}],\n",
       "    'invalid_tool_calls': [],\n",
       "    'usage_metadata': None},\n",
       "   {'content': '[{\"url\": \"https://www.weatherapi.com/\", \"content\": \"{\\'location\\': {\\'name\\': \\'San Francisco\\', \\'region\\': \\'California\\', \\'country\\': \\'United States of America\\', \\'lat\\': 37.78, \\'lon\\': -122.42, \\'tz_id\\': \\'America/Los_Angeles\\', \\'localtime_epoch\\': 1718981382, \\'localtime\\': \\'2024-06-21 7:49\\'}, \\'current\\': {\\'last_updated_epoch\\': 1718981100, \\'last_updated\\': \\'2024-06-21 07:45\\', \\'temp_c\\': 12.8, \\'temp_f\\': 55.0, \\'is_day\\': 1, \\'condition\\': {\\'text\\': \\'Overcast\\', \\'icon\\': \\'//cdn.weatherapi.com/weather/64x64/day/122.png\\', \\'code\\': 1009}, \\'wind_mph\\': 6.9, \\'wind_kph\\': 11.2, \\'wind_degree\\': 200, \\'wind_dir\\': \\'SSW\\', \\'pressure_mb\\': 1011.0, \\'pressure_in\\': 29.84, \\'precip_mm\\': 0.01, \\'precip_in\\': 0.0, \\'humidity\\': 86, \\'cloud\\': 100, \\'feelslike_c\\': 12.2, \\'feelslike_f\\': 53.9, \\'windchill_c\\': 11.2, \\'windchill_f\\': 52.1, \\'heatindex_c\\': 12.0, \\'heatindex_f\\': 53.5, \\'dewpoint_c\\': 9.4, \\'dewpoint_f\\': 48.8, \\'vis_km\\': 16.0, \\'vis_miles\\': 9.0, \\'uv\\': 3.0, \\'gust_mph\\': 7.6, \\'gust_kph\\': 12.2}}\"}]',\n",
       "    'additional_kwargs': {},\n",
       "    'response_metadata': {},\n",
       "    'type': 'tool',\n",
       "    'name': 'tavily_search_results_json',\n",
       "    'id': 'c80a3720-6a9f-4ff0-9ce2-6112e66a6f81',\n",
       "    'tool_call_id': 'toolu_01RLJEcWYRvRoBhiHdrhoRZx'},\n",
       "   {'content': 'The updated search provides the current weather forecast for San Francisco. According to the results, as of 7:49am on June 21, 2024 in San Francisco, the temperature is 55°F (12.8°C), it is overcast with 100% cloud cover, and there are light winds from the south-southwest around 7 mph (11 km/h). The forecast also shows low precipitation of 0.01 mm, high humidity of 86%, and visibility of 9 miles (16 km).\\n\\nIn summary, the current weather in San Francisco is cool, overcast, and breezy based on this weather forecast data. Let me know if you need any other details!',\n",
       "    'additional_kwargs': {},\n",
       "    'response_metadata': {},\n",
       "    'type': 'ai',\n",
       "    'name': None,\n",
       "    'id': 'run-4f23b53d-a8ec-4038-b3ed-08b2560bf81c',\n",
       "    'example': False,\n",
       "    'tool_calls': [],\n",
       "    'invalid_tool_calls': [],\n",
       "    'usage_metadata': None}]},\n",
       " 'next': [],\n",
       " 'config': {'configurable': {'thread_id': '5fc20631-47b7-48cd-8aa2-9f2eace9778d',\n",
       "   'thread_ts': '1ef2fdea-f879-65a5-8005-443b6a4039aa'}},\n",
       " 'metadata': {'step': 5,\n",
       "  'run_id': '1ef2fdea-814c-6165-8b2a-a40e2a028198',\n",
       "  'source': 'loop',\n",
       "  'writes': {'agent': {'messages': [{'id': 'run-4f23b53d-a8ec-4038-b3ed-08b2560bf81c',\n",
       "      'name': None,\n",
       "      'type': 'ai',\n",
       "      'content': 'The updated search provides the current weather forecast for San Francisco. According to the results, as of 7:49am on June 21, 2024 in San Francisco, the temperature is 55°F (12.8°C), it is overcast with 100% cloud cover, and there are light winds from the south-southwest around 7 mph (11 km/h). The forecast also shows low precipitation of 0.01 mm, high humidity of 86%, and visibility of 9 miles (16 km).\\n\\nIn summary, the current weather in San Francisco is cool, overcast, and breezy based on this weather forecast data. Let me know if you need any other details!',\n",
       "      'example': False,\n",
       "      'tool_calls': [],\n",
       "      'usage_metadata': None,\n",
       "      'additional_kwargs': {},\n",
       "      'response_metadata': {},\n",
       "      'invalid_tool_calls': []}]}},\n",
       "  'user_id': '',\n",
       "  'graph_id': 'agent',\n",
       "  'thread_id': '5fc20631-47b7-48cd-8aa2-9f2eace9778d',\n",
       "  'created_by': 'system',\n",
       "  'assistant_id': 'fe096781-5601-53d2-b2f6-0d3403f7e9ca'},\n",
       " 'created_at': '2024-06-21T14:58:14.591805+00:00',\n",
       " 'parent_config': {'configurable': {'thread_id': '5fc20631-47b7-48cd-8aa2-9f2eace9778d',\n",
       "   'thread_ts': '1ef2fdea-d44c-6fc4-8004-d2713436777d'}}}"
      ]
     },
     "execution_count": 11,
     "metadata": {},
     "output_type": "execute_result"
    }
   ],
   "source": [
    "final_result"
   ]
  },
  {
   "cell_type": "code",
   "execution_count": 12,
   "id": "ddd6e698-4609-4389-b84a-bb8939fff08b",
   "metadata": {},
   "outputs": [
    {
     "data": {
      "text/plain": [
       "'The updated search provides the current weather forecast for San Francisco. According to the results, as of 7:49am on June 21, 2024 in San Francisco, the temperature is 55°F (12.8°C), it is overcast with 100% cloud cover, and there are light winds from the south-southwest around 7 mph (11 km/h). The forecast also shows low precipitation of 0.01 mm, high humidity of 86%, and visibility of 9 miles (16 km).\\n\\nIn summary, the current weather in San Francisco is cool, overcast, and breezy based on this weather forecast data. Let me know if you need any other details!'"
      ]
     },
     "execution_count": 12,
     "metadata": {},
     "output_type": "execute_result"
    }
   ],
   "source": [
    "# We can get the content of the final message\n",
<<<<<<< HEAD
    "final_result[\"data\"][\"output\"][\"messages\"][-1][\"content\"]"
=======
    "final_result['values']['messages'][-1]['content']"
>>>>>>> 19dd293c
   ]
  }
 ],
 "metadata": {
  "kernelspec": {
   "display_name": "langgraph-example-dev",
   "language": "python",
   "name": "langgraph-example-dev"
  },
  "language_info": {
   "codemirror_mode": {
    "name": "ipython",
    "version": 3
   },
   "file_extension": ".py",
   "mimetype": "text/x-python",
   "name": "python",
   "nbconvert_exporter": "python",
   "pygments_lexer": "ipython3",
   "version": "3.11.9"
  }
 },
 "nbformat": 4,
 "nbformat_minor": 5
}<|MERGE_RESOLUTION|>--- conflicted
+++ resolved
@@ -121,13 +121,7 @@
    "source": [
     "# Let's kick off a run\n",
     "input = {\"messages\": [{\"role\": \"human\", \"content\": \"what's the weather in sf\"}]}\n",
-<<<<<<< HEAD
-    "run = await client.runs.create(\n",
-    "    thread[\"thread_id\"], assistant[\"assistant_id\"], input=input\n",
-    ")"
-=======
-    "run = await client.runs.create(thread['thread_id'], assistant_id, input=input)"
->>>>>>> 19dd293c
+    "run = await client.runs.create(thread[\"thread_id\"], assistant_id, input=input)"
    ]
   },
   {
@@ -181,13 +175,8 @@
    "metadata": {},
    "outputs": [],
    "source": [
-<<<<<<< HEAD
-    "# We can list events for the run\n",
-    "await client.runs.list_events(thread[\"thread_id\"], run[\"run_id\"])"
-=======
     "# Wait until the run finishes\n",
-    "await client.runs.join(thread['thread_id'], run['run_id'])"
->>>>>>> 19dd293c
+    "await client.runs.join(thread[\"thread_id\"], run[\"run_id\"])"
    ]
   },
   {
@@ -242,11 +231,7 @@
    "outputs": [],
    "source": [
     "# We can get the final results\n",
-<<<<<<< HEAD
-    "results = await client.runs.list_events(thread[\"thread_id\"], run[\"run_id\"])"
-=======
-    "final_result = await client.threads.get_state(thread['thread_id'])"
->>>>>>> 19dd293c
+    "final_result = await client.threads.get_state(thread[\"thread_id\"])"
    ]
   },
   {
@@ -375,11 +360,7 @@
    ],
    "source": [
     "# We can get the content of the final message\n",
-<<<<<<< HEAD
-    "final_result[\"data\"][\"output\"][\"messages\"][-1][\"content\"]"
-=======
-    "final_result['values']['messages'][-1]['content']"
->>>>>>> 19dd293c
+    "final_result[\"values\"][\"messages\"][-1][\"content\"]"
    ]
   }
  ],
