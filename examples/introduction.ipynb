--- conflicted
+++ resolved
@@ -589,19 +589,13 @@
     "def route_tools(\n",
     "    state: State,\n",
     ") -> Literal[\"tools\", \"__end__\"]:\n",
-<<<<<<< HEAD
-    "    \"\"\"Used in the add_conditional_edge to route to the ToolNode if the last message\n",
-    "    has tool calls. Otherwise, route to the end.\"\"\"\n",
-    "    if messages := state.get(\"messages\", []):\n",
-=======
     "    \"\"\"\n",
-    "    Use in the conditional_edge to route to the ToolNode if the last message\n",
+    "    Used in `add_conditional_edge` as a conditional edge that routes to the ToolNode if the last message\n",
     "    has tool calls. Otherwise, route to the end.\n",
     "    \"\"\"\n",
     "    if isinstance(state, list):\n",
     "        ai_message = state[-1]\n",
     "    elif messages := state.get(\"messages\", []):\n",
->>>>>>> 5232ea26
     "        ai_message = messages[-1]\n",
     "    else:\n",
     "        raise ValueError(f\"No messages found in input state to tool_edge: {state}\")\n",
@@ -3109,11 +3103,7 @@
    "id": "2f271e0b",
    "metadata": {},
    "source": [
-<<<<<<< HEAD
-    "**Notice** that checkpoints are saved for every step of the graph. This _spans invocations_ so you can rewind across a full thread's history. We've picked out `to_replay` as a state to resume from. This is the state after the `chatbot` node in the second graph invocation above.\n",
-=======
     "**Notice** that checkpoints are saved for every step of the graph. This __spans invocations__ so you can rewind across a full thread's history. We've picked out `to_replay` as a state to resume from. This is the state after the `chatbot` node in the second graph invocation above.\n",
->>>>>>> 5232ea26
     "\n",
     "Resuming from this point should call the **action** node next."
    ]
