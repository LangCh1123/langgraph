# GigaGraph

⚡ Разработка языковых агентов в виде графов ⚡

## Описание

GigaGraph — это библиотека, дающая возможность работать с LLM (большие языковые модели) для создания приложений, которые используют множество взаимодействующих цепочек (акторов) и сохраняют данные о состоянии.
Так как в основе GigaGraph лежит [GigaChain](https://github.com/ai-forever/gigachain), предполагается совместное использование обоих библиотек.

Основной сценарий использования GigaGraph — добавление циклов в приложения с LLM. Для этого библиотека добавляет в [LangChain Expression Language](https://python.langchain.com/docs/expression_language/) возможность работать с множеством цепочек на каждой из итераций вычислительного цикла.
Использование циклов позволяет реализовать поведение агента, когда приложению нужно многократно вызывать LLM и спрашивать, какое действие нужно выполнить следующим.

Следует отметить, что GigaGraph не предназначена для создания *DAG* (ориентированного ациклического графа).
Для решения этой задачи используйте стандартные возможности LangChain Expression Language.

## Установка

Для установки используйте менеджер пакетов pip:

```shell
pip install gigagraph
```

## Быстрый старт

Ниже приводится пример разработки агента, использующего несколько моделей и вызов функций.
Агент отображает каждое свое состояние в виде отдельных сообщений в списке

Для работы агента потребуется установить некоторые пакеты LangChain и использовать в качестве демонстрации сервис [Tavily](https://app.tavily.com/sign-in):

```shell
pip install -U langchain langchain_openai tavily-python
```

Также для доступа к OpenAI и Tavily API понадобится задать переменные среды:

```shell
export OPENAI_API_KEY=sk-...
export TAVILY_API_KEY=tvly-...
```

При желании вы можете использовать [LangSmith](https://docs.smith.langchain.com/):

```shell
export LANGCHAIN_TRACING_V2="true"
export LANGCHAIN_API_KEY=ls__...
```

### Подготовьте инструменты

В первую очередь определите инструменты (`tools`), которые будет использовать приложение.
В качестве примера в этом разделе используется поиск, встроенный в Tavily, но вы также можете использовать собственные инструменты.
Подробнее об том как создавать свои инструменты — в [документации](https://python.langchain.com/docs/modules/agents/tools/custom_tools).


```python
from langchain_community.tools.tavily_search import TavilySearchResults

tools = [TavilySearchResults(max_results=1)]
```

Оберните инструменты в GigaGraph `ToolExecutor` — класс, который принимает объекты запуска инструмента `ToolInvocation`, вызывает инструмент и возвращает ответ.
Объект `ToolInvocation` — произвольный класс с атрибутами `tool` и `tool_input`.

```python
from langgraph.prebuilt import ToolExecutor

tool_executor = ToolExecutor(tools)
```

### Задайте модель

Подключите модель, которую будет использовать приложение.
Для демонстрации в описываемом примере модель должна:

* поддерживать списки сообщений. Каждое свое состояние агент будет возвращать в виде сообщений, поэтому модель должна хорошо работать со списками сообщений.
* предоставлять интерфейсы вызова функций, аналогичные моделям OpenAI.


```python
from langchain_openai import ChatOpenAI

# Параметр streaming=True включает потоковую передачу токенов
# Подробнее в разделе Потоковая передача.
model = ChatOpenAI(temperature=0, streaming=True)
```

После подключения убедитесь, что модель знает, какие инструменты доступны ей.
Для этого преобразуйте инструменты GigaGraph в формат OpenAI-функций и привяжите их к классу модели.

```python
from langchain.tools.render import format_tool_to_openai_function

functions = [format_tool_to_openai_function(t) for t in tools]
model = model.bind_functions(functions)
```

### Определите состояние агента

Основным графом `gigagraph` является `StatefulGraph`.
Этот граф параметризован объектом состояния, который он передает каждой вершине.
В свою очередь каждая вершина возвращает операции для обновления состояния.
Операции могут либо задавать (SET) определенные атрибуты состояния (например, переписывать существующие значения), либо добавлять ()ADD данные к существующим атрибутам.
Будет операция задавать или добавлять данные, определяется аннотациями объекта состояния, который используется для создания графа.

В приведенном примере отслеживаемое состояние представлено в виде списка сообщений.
Поэтому нужно чтобы каждая вершина добавляла сообщения в список.

Для этого используйте `TypedDict` с одним ключом (`messages`) и аннотацией, указывающей на то, что в атрибут `messages` можно только добавлять данные.

```python
from typing import TypedDict, Annotated, Sequence
import operator
from langchain_core.messages import BaseMessage


class AgentState(TypedDict):
    messages: Annotated[Sequence[BaseMessage], operator.add]
```

### Определите вершины графа

Теперь нужно определить несколько разных вершин графа.
В `langgraph` вершина может быть представлена в виде функции или [исполняемого интерфейса](https://python.langchain.com/docs/expression_language/).
Для описываемого примера понадобятся две основных вершины:

* Агент, который принимает решения когда и какие действия нужно выполнять.
* Функция для вызова инструментов. Если агент решает совершить действие, эта вершина его выполнит.

Также нужно определить ребра графа.
Часть ребер могут зависеть от условий (*условные ребра*).
Это связанно с тем, что в зависимости от вывода вершины могут быть реализованы различные пути развития событий.
При этом неизвестно какой путь будет выбран до момента обращения к вершине.
Какой путь выбрать LLM решает самостоятельно.

Разница между обычным и условным ребром графа:

* В случае условного ребра, после вызова агента:

  * если агент решает предпринять действие, нужно вызвать функцию для обращения к инструментам;
  * если агент решает, что действие завершено, операции должны быть прекращены.

* В случае обычного ребра после обращения к инструментам, нужно всегда возвращаться к агенту, чтобы он определил дальнейшие действия.


Определите вершины и функцию, которая будет решать какое из условных ребер выполнять.

```python
from langgraph.prebuilt import ToolInvocation
import json
from langchain_core.messages import FunctionMessage

# Задайте функцию, которая определяет нужно продолжать или нет
def should_continue(state):
    messages = state['messages']
    last_message = messages[-1]
    # Приложение останавливается, если нет вызова функции
    if "function_call" not in last_message.additional_kwargs:
        return "end"
    # В противном случае выполнение продолжается
    else:
        return "continue"

# Задайте функцию, которая будет обращаться к модели
def call_model(state):
    messages = state['messages']
    response = model.invoke(messages)
    # Возвращается список, который будет добавлен к существующему списку сообщений
    return {"messages": [response]}

# Задайте функцию, которая будет вызывать инструменты
def call_tool(state):
    messages = state['messages']
    # Благодаря условию continue
    # приложение знает, что последнее сообщение содержит вызов функции
    last_message = messages[-1]
    # Создание ToolInvocation из function_call
    action = ToolInvocation(
        tool=last_message.additional_kwargs["function_call"]["name"],
        tool_input=json.loads(last_message.additional_kwargs["function_call"]["arguments"]),
    )
    # Вызов tool_executor и получение ответа
    response = tool_executor.invoke(action)
    # Использование ответа для создания сообщения FunctionMessage
    function_message = FunctionMessage(content=str(response), name=action.tool)
    # Возвращение списка, который будет добавлен к существующему списку сообщений
    return {"messages": [function_message]}
```

### Определите граф

```python
from langgraph.graph import StateGraph, END
# Задайте новый граф
workflow = StateGraph(AgentState)

# Задайте две вершины, которые будут работать в цикле
workflow.add_node("agent", call_model)
workflow.add_node("action", call_tool)

# Задайте точку входа `agent`
# Точка входа указывает вершину, котора будет вызвана в первую очередь
workflow.set_entry_point("agent")

# Создайте условное ребро
workflow.add_conditional_edges(
    # Определите начальную вершину. В этом примере используется вершина `agent`.
    # Это задает ребра, которые будут использованы после вызова вершины `agent`.
    "agent",
    # Передайте функцию, которая определяет какую вершину вызвать дальше.
    should_continue,
    # Передайте структуру (map), в которой ключами будут строки, а значениями другие вершины.
    # END — зарезервированная вершна, указываящая на то, что граф должен завершиться.
    # После вызова `should_continue` вывод функции сравнивается с ключами в структуре.
    # После чего вызывается соотвествующая выводу вершина.
    {
        # If `tools`, then we call the tool node.
        # Если значение `tools`, вызывается вершина, ответственная за обращение к интрсументам.
        "continue": "action",
        # В противном случае граф заканчивается.
        "end": END
    }
)

# Добавьте обычное ребро, соединяющее вершины `tools` и `agent`.
# Ребро задает путь при котором после вызова вершины `tools`, вызывается вершина `agent`.
workflow.add_edge('action', 'agent')

# Скомпилируйте все предыдущие этапы в исполняемый интерфейс GigaChain.
# Теперь граф можно использовать также, как и другие исполняемые интерфейсы.
app = workflow.compile()
```

### Использование

Скомпилированный исполняемый интерфейс принимает на вход список сообщений:

```python
from langchain_core.messages import HumanMessage

inputs = {"messages": [HumanMessage(content="what is the weather in sf")]}
app.invoke(inputs)
```

Работа интерфейса занимает некоторое время.
Чтобы наблюдать за результатом работы в прямом эфире, вы можете включить потоковую передачу.

## Потоковая передача

GigaGraph поддерживает несколько разных способов потоковой передачи.

### Потоковая передача вывода вершины

GigaGraph предоставляет возможность потоковой передачи результата вызова каждой из вершин графа по мере обращения к ним.

```python
inputs = {"messages": [HumanMessage(content="what is the weather in sf")]}
for output in app.stream(inputs):
    # stream() возвращает словари с парами `Вершина графа — вывод`
    for key, value in output.items():
        print(f"Output from node '{key}':")
        print("---")
        print(value)
    print("\n---\n")
```

```
Output from node 'agent':
---
{'messages': [AIMessage(content='', additional_kwargs={'function_call': {'arguments': '{\n  "query": "weather in San Francisco"\n}', 'name': 'tavily_search_results_json'}})]}

---

Output from node 'action':
---
{'messages': [FunctionMessage(content="[{'url': 'https://weatherspark.com/h/m/557/2024/1/Historical-Weather-in-January-2024-in-San-Francisco-California-United-States', 'content': 'January 2024 Weather History in San Francisco California, United States  Daily Precipitation in January 2024 in San Francisco Observed Weather in January 2024 in San Francisco  San Francisco Temperature History January 2024 Hourly Temperature in January 2024 in San Francisco  Hours of Daylight and Twilight in January 2024 in San FranciscoThis report shows the past weather for San Francisco, providing a weather history for January 2024. It features all historical weather data series we have available, including the San Francisco temperature history for January 2024. You can drill down from year to month and even day level reports by clicking on the graphs.'}]", name='tavily_search_results_json')]}

---

Output from node 'agent':
---
{'messages': [AIMessage(content="I couldn't find the current weather in San Francisco. However, you can visit [WeatherSpark](https://weatherspark.com/h/m/557/2024/1/Historical-Weather-in-January-2024-in-San-Francisco-California-United-States) to check the historical weather data for January 2024 in San Francisco.")]}

---

Output from node '__end__':
---
{'messages': [HumanMessage(content='what is the weather in sf'), AIMessage(content='', additional_kwargs={'function_call': {'arguments': '{\n  "query": "weather in San Francisco"\n}', 'name': 'tavily_search_results_json'}}), FunctionMessage(content="[{'url': 'https://weatherspark.com/h/m/557/2024/1/Historical-Weather-in-January-2024-in-San-Francisco-California-United-States', 'content': 'January 2024 Weather History in San Francisco California, United States  Daily Precipitation in January 2024 in San Francisco Observed Weather in January 2024 in San Francisco  San Francisco Temperature History January 2024 Hourly Temperature in January 2024 in San Francisco  Hours of Daylight and Twilight in January 2024 in San FranciscoThis report shows the past weather for San Francisco, providing a weather history for January 2024. It features all historical weather data series we have available, including the San Francisco temperature history for January 2024. You can drill down from year to month and even day level reports by clicking on the graphs.'}]", name='tavily_search_results_json'), AIMessage(content="I couldn't find the current weather in San Francisco. However, you can visit [WeatherSpark](https://weatherspark.com/h/m/557/2024/1/Historical-Weather-in-January-2024-in-San-Francisco-California-United-States) to check the historical weather data for January 2024 in San Francisco.")]}

---
```

### Потоковая передача токенов модели

Библиотека дает доступ к потоковой передачи токенов модели по мере их возникновения на каждой из вершин.
В приведенном примере только вершина `agent` может возвращать токены модели.
Для работы этой функциональность нужно чтобы модель поддерживала работу в режиме потоковой передачи токенов.

```python
inputs = {"messages": [HumanMessage(content="what is the weather in sf")]}
async for output in app.astream_log(inputs, include_types=["llm"]):
    # astream_log() yields the requested logs (here LLMs) in JSONPatch format
    for op in output.ops:
        if op["path"] == "/streamed_output/-":
            # this is the output from .stream()
            ...
        elif op["path"].startswith("/logs/") and op["path"].endswith(
            "/streamed_output/-"
        ):
            # because we chose to only include LLMs, these are LLM tokens
            print(op["value"])
```

```
content='' additional_kwargs={'function_call': {'arguments': '', 'name': 'tavily_search_results_json'}}
content='' additional_kwargs={'function_call': {'arguments': '{\n', 'name': ''}}
content='' additional_kwargs={'function_call': {'arguments': ' ', 'name': ''}}
content='' additional_kwargs={'function_call': {'arguments': ' "', 'name': ''}}
content='' additional_kwargs={'function_call': {'arguments': 'query', 'name': ''}}
content='' additional_kwargs={'function_call': {'arguments': '":', 'name': ''}}
content='' additional_kwargs={'function_call': {'arguments': ' "', 'name': ''}}
content='' additional_kwargs={'function_call': {'arguments': 'weather', 'name': ''}}
content='' additional_kwargs={'function_call': {'arguments': ' in', 'name': ''}}
content='' additional_kwargs={'function_call': {'arguments': ' San', 'name': ''}}
content='' additional_kwargs={'function_call': {'arguments': ' Francisco', 'name': ''}}
content='' additional_kwargs={'function_call': {'arguments': '"\n', 'name': ''}}
content='' additional_kwargs={'function_call': {'arguments': '}', 'name': ''}}
content=''
content=''
content='I'
content="'m"
content=' sorry'
content=','
content=' but'
content=' I'
content=' couldn'
content="'t"
content=' find'
content=' the'
content=' current'
content=' weather'
content=' in'
content=' San'
content=' Francisco'
content='.'
content=' However'
content=','
content=' you'
content=' can'
content=' check'
content=' the'
content=' historical'
content=' weather'
content=' data'
content=' for'
content=' January'
content=' '
content='202'
content='4'
content=' in'
content=' San'
content=' Francisco'
content=' ['
content='here'
content=']('
content='https'
content='://'
content='we'
content='athers'
content='park'
content='.com'
content='/h'
content='/m'
content='/'
content='557'
content='/'
content='202'
content='4'
content='/'
content='1'
content='/H'
content='istorical'
content='-'
content='Weather'
content='-in'
content='-Jan'
content='uary'
content='-'
content='202'
content='4'
content='-in'
content='-S'
content='an'
content='-F'
content='r'
content='anc'
content='isco'
content='-Cal'
content='ifornia'
content='-'
content='United'
content='-'
content='States'
content=').'
content=''
```

## Область применения

Используйте библиотеку если вам нужна поддержка циклов.

Если обычной работы с цепочками для решения ваших задач достаточно, используйте основные возможности [LangChain Expression Language](https://python.langchain.com/docs/expression_language/).

## How-to Guides

These guides show how to use LangGraph in particular ways.

### Async

If you are running LangGraph in async workflows, you may want to create the nodes to be async by default.
For a walkthrough on how to do that, see [this documentation](https://github.com/langchain-ai/langgraph/blob/main/examples/async.ipynb)

### Streaming Tokens

Sometimes language models take a while to respond and you may want to stream tokens to end users.
For a guide on how to do this, see [this documentation](https://github.com/langchain-ai/langgraph/blob/main/examples/streaming-tokens.ipynb)

### Persistence

LangGraph comes with built-in persistence, allowing you to save the state of the graph at point and resume from there.
For a walkthrough on how to do that, see [this documentation](https://github.com/langchain-ai/langgraph/blob/main/examples/persistence.ipynb)

### Human-in-the-loop

LangGraph comes with built-in support for human-in-the-loop workflows. This is useful when you want to have a human review the current state before proceeding to a particular node.
For a walkthrough on how to do that, see [this documentation](https://github.com/langchain-ai/langgraph/blob/main/examples/human-in-the-loop.ipynb)

### Visualizing the graph

Agents you create with LangGraph can be complex. In order to make it easier to understand what is happening under the hood, we've added methods to print out and visualize the graph.
This can create both ascii art as well as pngs.
For a walkthrough on how to do that, see [this documentation](https://github.com/langchain-ai/langgraph/blob/main/examples/visualization.ipynb)

### "Time Travel"

With "time travel" functionality you can jump to any point in the graph execution, modify the state, and rerun from there.
This is useful for both debugging workflows, as well as end user-facing workflows to allow them to correct the state.
For a walkthrough on how to do that, see [this documentation](https://github.com/langchain-ai/langgraph/blob/main/examples/time-travel.ipynb)


## Примеры

### ChatAgentExecutor: with function calling

### Исполнитель чат-агента с возможностью вызывать функции

Пример приложения-исполнителя принимает на вход список сообщений и также возвращает список сообщений на выходе.
Состояние агента также представлено в виде списка сообщений.
Представленный пример использует вызов функций OpenAI.


- [Getting Started Notebook](https://github.com/langchain-ai/langgraph/blob/main/examples/chat_agent_executor_with_function_calling/base.ipynb). Базовый пример, демонстрирующий пошаговое создание приложения исполнителя агентов.
- [High Level Entrypoint](https://github.com/langchain-ai/langgraph/blob/main/examples/chat_agent_executor_with_function_calling/high-level.ipynb). Пример демонстрирует как можно использовать высокоуровневую точку входа для исполнителя чат-агента.

**Вариации примеров**

We also have a lot of examples highlighting how to slightly modify the base chat agent executor. These all build off the [getting started notebook](https://github.com/langchain-ai/langgraph/blob/main/examples/chat_agent_executor_with_function_calling/base.ipynb) so it is recommended you start with that first.

- [Human-in-the-loop](https://github.com/langchain-ai/langgraph/blob/main/examples/chat_agent_executor_with_function_calling/human-in-the-loop.ipynb). Пример демонстрирует как реализовать подход «человек-в-цикле».
- [Принудительный вызов инструмента](https://github.com/langchain-ai/langgraph/blob/main/examples/chat_agent_executor_with_function_calling/force-calling-a-tool-first.ipynb). Пример демонстрирует как всегда вызывать определенный инструмент в первую очередь.
- [Ответ в заданном формате](https://github.com/langchain-ai/langgraph/blob/main/examples/chat_agent_executor_with_function_calling/respond-in-format.ipynb). Пример демонстрирует, как принудительно получить ответ агента в заданном формате.
- [Динамический вывод результата использования инструмента](https://github.com/langchain-ai/langgraph/blob/main/examples/chat_agent_executor_with_function_calling/dynamically-returning-directly.ipynb). Пример демонстрирует, как агент может самостоятельно решать возвращать результат использования инструмента пользователю или нет.
- [Управление этапами работы агента](https://github.com/langchain-ai/langgraph/blob/main/examples/chat_agent_executor_with_function_calling/managing-agent-steps.ipynb). Пример демонстрирует, как можно более детально управлять промежуточными этапами работы агента.

### Исполнители агентов

Примеры приложений-исполнителей, использующих агенты LangChain.

- [Getting Started Notebook](https://github.com/langchain-ai/langgraph/blob/main/examples/agent_executor/base.ipynb). Базовый пример, демонстрирующий пошаговое создание приложения исполнителя агентов.
- [High Level Entrypoint](https://github.com/langchain-ai/langgraph/blob/main/examples/agent_executor/high-level.ipynb). Пример демонстрирует как можно использовать высокоуровневую точку входа для исполнителя чат-агента.

**Вариации примеров**

Примеры небольших изменений, которые можно сделать при разработке исполнителя чат-агента.
Приведенные вариации основаны на примере [Getting Started Notebook](https://github.com/langchain-ai/langgraph/blob/main/examples/agent_executor/base.ipynb).

- [Human-in-the-loop](https://github.com/langchain-ai/langgraph/blob/main/examples/agent_executor/human-in-the-loop.ipynb). Пример демонстрирует как реализовать подход «человек-в-цикле».
- [Принудительный вызов инструмента](https://github.com/langchain-ai/langgraph/blob/main/examples/agent_executor/force-calling-a-tool-first.ipynb). Пример демонстрирует как всегда вызывать определенный инструмент в первую очередь.
- [Управление этапами работы агента](https://github.com/langchain-ai/langgraph/blob/main/examples/agent_executor/managing-agent-steps.ipynb). Пример демонстрирует, как можно более детально управлять промежуточными этапами работы агента.

### Planning Agent Examples

The following notebooks implement agent architectures prototypical of the "plan-and-execute" style, where an LLM planner decomposes a user request into a program, an executor executes the program, and an LLM synthesizes a response (and/or dynamically replans) based on the program outputs.

- [Plan-and-execute](https://github.com/langchain-ai/langgraph/blob/main/examples/plan-and-execute/plan-and-execute.ipynb): a simple agent with a **planner** that generates a multi-step task list, an **executor** that invokes the tools in the plan, and a **replanner** that responds or generates an updated plan. Based on the [Plan-and-solve](https://arxiv.org/abs/2305.04091) paper by Wang, et. al.
- [Reasoning without Observation](https://github.com/langchain-ai/langgraph/blob/main/examples/rewoo/rewoo.ipynb): planner generates a task list whose observations are saved as **variables**. Variables can be used in subsequent tasks to reduce the need for further re-planning. Based on the [ReWOO](https://arxiv.org/abs/2305.18323) paper by Xu, et. al.
- [LLMCompiler](https://github.com/langchain-ai/langgraph/blob/main/examples/llm-compiler/LLMCompiler.ipynb): planner generates a **DAG** of tasks with variable responses. Tasks are **streamed** and executed eagerly to minimize tool execution runtime. Based on the [paper](https://arxiv.org/abs/2312.04511) by Kim, et. al.

### Reflection / Self-Critique

When output quality is a major concern, it's common to incorporate some combination of self-critique or reflection and external validation to refine your system's outputs. The following examples demonstrate research that implement this type of design.

- [Basic Reflection](./examples/reflection/reflection.ipynb): add a simple "reflect" step in your graph to prompt your system to revise its outputs.
- [Reflexion](./examples/reflexion/reflexion.ipynb): critique missing and superflous aspects of the agent's response to guide subsequent steps. Based on [Reflexion](https://arxiv.org/abs/2303.11366), by Shinn, et. al.
<<<<<<< HEAD
- [Language Agent Tree Search](./examples/lats/lats.ipynb): execute multiple agents in parallel, using reflection and environmental rewards to drive a Monte Carlo Tree Search. Based on [LATS](https://arxiv.org/abs/2310.04406), by Zhou, et. al.
=======
- [Giga Reflexion](./examples/reflexion_giga/reflexion.ipynb): реализация Reflexion на GigaChat
- [Language Agent Tree Search](./examples/lats/lats.ipynb): execute multiple agents in parallel, using reflection and environmental rewards to drive a Monte Carlo Tree Search. Based on [LATS](https://arxiv.org/abs/2310.04406/LanguageAgentTreeSearch/), by Zhou, et. al.
>>>>>>> 7e6c0cbf

### Multi-agent Examples
### Примеры с несколькими агентами

- [Совместная работа нескольких агентов](https://github.com/langchain-ai/langgraph/blob/main/examples/multi_agent/multi-agent-collaboration.ipynb). Пример демонстрирует как создать двух агентов, которые работают вместе для решения задачи.
- [Несколько агентов с «руководителем»](https://github.com/langchain-ai/langgraph/blob/main/examples/multi_agent/agent_supervisor.ipynb). Пример демонстрирует как организовать работу агентов используя LLM в роли «руководителя», который решает как распределять работу.
- [Иерархичные команды агентов](https://github.com/langchain-ai/langgraph/blob/main/examples/multi_agent/hierarchical_agent_teams.ipynb): пример демонстрирует как организовать «команды» агентов, которые будут взаимодействовать для решения задачи, в виде вложенных графов.

### Симуляция для оценки чат-бота

Оценка работы чат-бота в многоэтапных сценариях может вызывать трудности. Для решения таких задач вы можете использовать симуляции.

- [Оценка чат-бота с помощью симуляции взаимодействия нескольких агентов.](https://github.com/langchain-ai/langgraph/blob/main/examples/chatbot-simulation-evaluation/agent-simulation-evaluation.ipynb). В примере показано как симулировать диалог «виртуального пользователя» с чат-ботом.

### Асинхронная работа

При работе с асинхронными процессами вам может потребоваться создать с помощью GigaGraph граф с вершинами, которые будут асинхронными по умолчанию.
[Пример](https://github.com/langchain-ai/langgraph/blob/main/examples/async.ipynb).

- [Chat bot evaluation as multi-agent simulation](https://github.com/langchain-ai/langgraph/blob/main/examples/chatbot-simulation-evaluation/agent-simulation-evaluation.ipynb): how to simulate a dialogue between a "virtual user" and your chat bot
- [Evaluating over a dataset](./examples/chatbot-simulation-evaluation/langsmith-agent-simulation-evaluation.ipynb): benchmark your assistant over a LangSmith dataset, which tasks a simulated customer to red-team your chat bot.

Ответ модели может занимать продолжительное время и вам может потребоваться на лету отображать пользователям результат работы модели.
[Пример](https://github.com/langchain-ai/langgraph/blob/main/examples/streaming-tokens.ipynb).

### Устойчивость

GigaGraph позволяет сохранять состояние графа в определенный момент времени и потом возобновлять работу с этого состояния.
[Пример](https://github.com/langchain-ai/langgraph/blob/main/examples/persistence.ipynb).

### Человек-в-цикле

GigaGraph поддерживает процесс, при котором необходимо участие человека, проверяющего текущее состояние графа перед переходом к следующей вершине.
Пример такого подхода — в [документации](https://github.com/langchain-ai/langgraph/blob/main/examples/human-in-the-loop.ipynb).

## Справка

GigaGraph предоставляет доступ к нескольким новым интерфейсам.

### StateGraph

Основная точка входа — класс `StateGraph`.

```python
from langgraph.graph import StateGraph
```

Класс ответственный за создание графа.
Этот граф параметризован объектом состояния, который он передает каждой вершине.

#### `__init__`

```python
    def __init__(self, schema: Type[Any]) -> None:
```

При создании графа нужно передать схему состояния.
Каждая вершина будет возращать операции для обновления этого состояния.
Операции могут либо задавать (SET) определенные атрибуты состояния (например, переписывать существующие значения), либо добавлять ()ADD данные к существующим атрибутам.
Будет операция задавать или добавлять данные, определяется аннотациями объекта состояния, который используется для создания графа.

Схему состояния рекомендуется задавать с помощью типизированного словаря: `from typing import TypedDict`

После создания схемы вы можете аннотировать атрибуты с помощью `from typing imoport Annotated`.
Сейчас поддерживается только одна аннотация — `import operator; operator.add`.
Аннотация указывает, что каждая вершина, которая возвращает этот атрибут добавляет новые данные к существующему значению.

Пример состояния:

```python
from typing import TypedDict, Annotated, Union
from langchain_core.agents import AgentAction, AgentFinish
import operator


class AgentState(TypedDict):
   # Входная строка
   input: str
   # The outcome of a given call to the agent
   # Needs `None` as a valid type, since this is what this will start as
   # Результат вызова агента
   # Должен принимать `None` в качестве валидного типа, так как это начальное значение
   agent_outcome: Union[AgentAction, AgentFinish, None]
   # Список действий и соответвтующих шагов
   # Аннотация `operator.add` указывает что состояние должно дополняться (ADD) новыми данными,
   # а не перезаписываться
   intermediate_steps: Annotated[list[tuple[AgentAction, str]], operator.add]

```

Пример использования:

```python
# Инициализируйте StateGraph с помощью состояния AgentState
graph = StateGraph(AgentState)
# Создайте вершины и ребра
...
# Скомпилируйте граф
app = graph.compile()

# На вход должен передаваться словарь, так как состояние создано как TypedDict
inputs = {
   # Пример входный данныъ
   "input": "hi"
   # Предположим, что `agent_outcome` задается графом как некоторая точка
   # Передавать значение не нужно, по умолчанию оно будет None
   # Предположим, что граф со временем наполняет `intermediate_steps`
   # Передавать значение не нужно, по умолчанию список будет пустым
   # Список `intermediate_steps` будет представлен в виде пустого списка, а не None потому,
   # что он аннотирован с помощью `operator.add`
}
```

#### `.add_node`

```python
    def add_node(self, key: str, action: RunnableLike) -> None:
```

This method adds a node to the graph.
Добавляет вершину графа.
Принимает два параметра:

* `key` — Уникальная строка с названием вершины.
* `action` — действие, которое выполняется при вызове вершины. Выражается в виде функции или исполняемого интерфейса.

#### `.add_edge`

```python
    def add_edge(self, start_key: str, end_key: str) -> None:
```

Создает ребро графа, соединяющее начальную и конечную вершины.
Вывод начальной вершины передается в конечную.
Принимает два параметра:

- `start_key` — строка с названием начальной вершины. Название вершины должно быть зарегистрировано в графе.
- `end_key` — строка с названием конечной вершины. Название вершины должно быть зарегистрировано в графе.

#### `.add_conditional_edges`

```python
    def add_conditional_edges(
        self,
        start_key: str,
        condition: Callable[..., str],
        conditional_edge_mapping: Dict[str, str],
    ) -> None:
```

Создает условное ребро.
Позволяет задавать пути развития событий в зависимости от результата вызова начальной вершины.
Принимает три параметра:

- `start_key` — строка с названием начальной вершины. Название вершины должно быть зарегистрировано в графе.
- `condition` — функция, которая вызывается для определения пути развития событий. На вход принимает результат вызова начальной вершины. Возвращает строку, зарегистрированную в структуре `conditional_edge_mapping`, которая указывает в соответствии с каким ребром будут развиваться события.
- `conditional_edge_mapping` — структура (map) строка-строка. В качестве ключа задается название ребра, которое может вернуть `condition`. В качестве значения задается вершина, которые будет вызваны если `condition` вернет соответствующее название ребра.

#### `.set_entry_point`

```python
    def set_entry_point(self, key: str) -> None:
```
Точка входа в граф.
Задает вершину, которая будет вызвана в самом начале.
Принимает один параметр:

- `key` — название вершины, которую нужно вызывать в первую очередь.

#### `.set_conditional_entry_point`

```python
    def set_conditional_entry_point(
        self,
        condition: Callable[..., str],
        conditional_edge_mapping: Optional[Dict[str, str]] = None,
    ) -> None:
```

This method adds a conditional entry point.
What this means is that when the graph is called, it will call the `condition` Callable to decide what node to enter into first.

- `condition`: A function to call to decide what to do next. The input will be the input to the graph. It should return a string that is present in `conditional_edge_mapping` and represents the edge to take.
- `conditional_edge_mapping`: A mapping of string to string. The keys should be strings that may be returned by `condition`. The values should be the downstream node to call if that condition is returned.

#### `.set_finish_point`

```python
    def set_finish_point(self, key: str) -> None:
```

This is the exit point of the graph.
When this node is called, the results will be the final result from the graph.
It only has one argument:

Точка выхода из графа.
При вызове заданной вершины, результат ее работы будет итоговым для графа.
Принимает один параметр:

- `key` — название вершины, результат вызова который будет считаться итоговым результатом работы графа.

Вершину не нужно вызывать если на предыдущих шагах графа было создано ребро (условное или обычное) ведущее к зарезервированной вершине `END`.

### Graph

```python
from langgraph.graph import Graph

graph = Graph()
```

Класс предоставляет доступ к интерфейсу `StateGraph`, но отличается тем, что объект состояния не обновляется со временем, а класс передает все состояние целиком на каждом этапе.
Это означает, что данные, которые возвращаются в результате работы одной вершины, передаются на вход при вызове другой вершины в исходном состоянии.

### `END`

```python
from langgraph.graph import END
```

This is a special node representing the end of the graph.
This means that anything passed to this node will be the final output of the graph.
It can be used in two places:

Зарезервированная вершина указывающая на завершение работы графа.
Все данные, которые передаются вершине при вызове будут считаться результатом работы графа.
Вершину можно использовать в двух случая:

- В качестве ключа `end_key` в `add_edge`.
- В качестве значения в структуре `conditional_edge_mapping`, передаваемой `add_conditional_edges`.

## Готовые примеры

Представленные примеры содержат несколько методов, облегчающих работу с распространенными, готовыми графами и компонентами.

### ToolExecutor

```python
from langgraph.prebuilt import ToolExecutor
```

Вспомогательный класс для вызова инструментов.
В качестве параметров класс принимает список инструментов.

```python
tools = [...]
tool_executor = ToolExecutor(tools)
```

После инициализации класс дает доступ к [исполняемому интерфейсу](https://python.langchain.com/docs/expression_language/interface).
Используйте класс для вызова инструментов. Передайте [AgentAction](https://python.langchain.com/docs/modules/agents/concepts#agentaction) для автоматического определения подходящего инструмента и входных данных.

### chat_agent_executor.create_function_calling_executor

```python
from langgraph.prebuilt import chat_agent_executor
```

Вспомогательная функция для создания графа, который работает с генеративной моделью и может вызывать функции.
Для использования функции передайте на вход модель и список инструментов.
Модель должна поддерживать интерфейс вызова функций аналогичный OpenAI.

```python
from langchain_openai import ChatOpenAI
from langchain_community.tools.tavily_search import TavilySearchResults
from langgraph.prebuilt import chat_agent_executor
from langchain_core.messages import HumanMessage

tools = [TavilySearchResults(max_results=1)]
model = ChatOpenAI()

app = chat_agent_executor.create_function_calling_executor(model, tools)

inputs = {"messages": [HumanMessage(content="какая погода в саратове")]}
for s in app.stream(inputs):
    print(list(s.values())[0])
    print("----")
```

### chat_agent_executor.create_tool_calling_executor

```python
from langgraph.prebuilt import chat_agent_executor
```

This is a helper function for creating a graph that works with a chat model that utilizes tool calling.
Can be created by passing in a model and a list of tools.
The model must be one that supports OpenAI tool calling.

```python
from langchain_openai import ChatOpenAI
from langchain_community.tools.tavily_search import TavilySearchResults
from langgraph.prebuilt import chat_agent_executor
from langchain_core.messages import HumanMessage

tools = [TavilySearchResults(max_results=1)]
model = ChatOpenAI()

app = chat_agent_executor.create_tool_calling_executor(model, tools)

inputs = {"messages": [HumanMessage(content="what is the weather in sf")]}
for s in app.stream(inputs):
    print(list(s.values())[0])
    print("----")
```

### create_agent_executor

```python
from langgraph.prebuilt import create_agent_executor
```

Вспомогательная функция для работы с [агентами LangChain](https://python.langchain.com/docs/modules/agents/).
Для использования функции передайте на вход агента и список инструментов.

```python
from langgraph.prebuilt import create_agent_executor
from langchain_openai import ChatOpenAI
from langchain import hub
from langchain.agents import create_openai_functions_agent
from langchain_community.tools.tavily_search import TavilySearchResults

tools = [TavilySearchResults(max_results=1)]

# Подключите шаблон промпта. Вы можете выбрать любой шаблон
prompt = hub.pull("hwchase17/openai-functions-agent")

# Выберите модель, с которой будет работать агент
llm = ChatOpenAI(model="gpt-3.5-turbo-1106")

# Создайте агента OpenAI Functions
agent_runnable = create_openai_functions_agent(llm, tools, prompt)

app = create_agent_executor(agent_runnable, tools)

inputs = {"input": "what is the weather in sf", "chat_history": []}
for s in app.stream(inputs):
    print(list(s.values())[0])
    print("----")
```<|MERGE_RESOLUTION|>--- conflicted
+++ resolved
@@ -502,12 +502,8 @@
 
 - [Basic Reflection](./examples/reflection/reflection.ipynb): add a simple "reflect" step in your graph to prompt your system to revise its outputs.
 - [Reflexion](./examples/reflexion/reflexion.ipynb): critique missing and superflous aspects of the agent's response to guide subsequent steps. Based on [Reflexion](https://arxiv.org/abs/2303.11366), by Shinn, et. al.
-<<<<<<< HEAD
-- [Language Agent Tree Search](./examples/lats/lats.ipynb): execute multiple agents in parallel, using reflection and environmental rewards to drive a Monte Carlo Tree Search. Based on [LATS](https://arxiv.org/abs/2310.04406), by Zhou, et. al.
-=======
 - [Giga Reflexion](./examples/reflexion_giga/reflexion.ipynb): реализация Reflexion на GigaChat
 - [Language Agent Tree Search](./examples/lats/lats.ipynb): execute multiple agents in parallel, using reflection and environmental rewards to drive a Monte Carlo Tree Search. Based on [LATS](https://arxiv.org/abs/2310.04406/LanguageAgentTreeSearch/), by Zhou, et. al.
->>>>>>> 7e6c0cbf
 
 ### Multi-agent Examples
 ### Примеры с несколькими агентами
