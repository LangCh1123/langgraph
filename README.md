--- conflicted
+++ resolved
@@ -7,7 +7,6 @@
 GigaGraph — это библиотека, дающая возможность работать с LLM (большие языковые модели) для создания приложений, которые используют множество взаимодействующих цепочек (акторов) и сохраняют данные о состоянии.
 Так как в основе GigaGraph лежит [GigaChain](https://github.com/ai-forever/gigachain), предполагается совместное использование обоих библиотек.
 
-<<<<<<< HEAD
 Основной сценарий использования GigaGraph — добавление циклов в приложения с LLM. Для этого библиотека добавляет в [LangChain Expression Language](https://python.langchain.com/docs/expression_language/) возможность работать с множеством цепочек на каждой из итераций вычислительного цикла.
 Использование циклов позволяет реализовать поведение агента, когда приложению нужно многократно вызывать LLM и спрашивать, какое действие нужно выполнить следующим.
 
@@ -15,23 +14,11 @@
 Для решения этой задачи используйте стандартные возможности LangChain Expression Language.
 
 ## Установка
-=======
-[LangGraph](https://langchain-ai.github.io/langgraph/) is a library for building stateful, multi-actor applications with LLMs.
-Inspired by [Pregel](https://research.google/pubs/pub37252/) and [Apache Beam](https://beam.apache.org/), LangGraph lets you coordinate and checkpoint multiple chains (or actors) across cyclic computational steps using regular python functions (or [JS](https://github.com/langchain-ai/langgraphjs)). The public interface draws inspiration from [NetworkX](https://networkx.org/documentation/latest/).
-
-The main use is for adding **cycles** and **persistence** to your LLM application. If you only need quick Directed Acyclic Graphs (DAGs), you can already accomplish this using [LangChain Expression Language](https://python.langchain.com/docs/expression_language/).
-
-Cycles are important for agentic behaviors, where you call an LLM in a loop, asking it what action to take next.
->>>>>>> 978d7aa5
 
 Для установки используйте менеджер пакетов pip:
 
 ```shell
-<<<<<<< HEAD
 pip install gigagraph
-=======
-pip install -U langgraph
->>>>>>> 978d7aa5
 ```
 
 ## Быстрый старт
@@ -219,17 +206,10 @@
 Now, let's go over a more general cyclic example. We will recreate the `AgentExecutor` class from LangChain. The agent itself will use chat models and tool calling.
 This agent will represent all its state as a list of messages.
 
-<<<<<<< HEAD
 We will need to install some GigaChain packages, as well as [Tavily](https://app.tavily.com/sign-in) to use as an example tool.
 
 ```shell
 pip install -U gigachain gigachain_openai tavily-python
-=======
-We will need to install some LangChain community packages, as well as [Tavily](https://app.tavily.com/sign-in) to use as an example tool.
-
-```shell
-pip install -U langgraph langchain_openai tavily-python
->>>>>>> 978d7aa5
 ```
 
 Также для доступа к OpenAI и Tavily API понадобится задать переменные среды:
@@ -252,12 +232,6 @@
 В качестве примера в этом разделе используется поиск, встроенный в Tavily, но вы также можете использовать собственные инструменты.
 Подробнее об том как создавать свои инструменты — в [документации](https://python.langchain.com/docs/modules/agents/tools/custom_tools).
 
-<<<<<<< HEAD
-=======
-As above, we will first define the tools we want to use.
-For this simple example, we will use a web search tool.
-However, it is really easy to create your own tools - see documentation [here](https://python.langchain.com/docs/modules/agents/tools/custom_tools) on how to do that.
->>>>>>> 978d7aa5
 
 ```python
 from langchain_community.tools.tavily_search import TavilySearchResults
@@ -265,14 +239,8 @@
 tools = [TavilySearchResults(max_results=1)]
 ```
 
-<<<<<<< HEAD
 Оберните инструменты в GigaGraph `ToolExecutor` — класс, который принимает объекты запуска инструмента `ToolInvocation`, вызывает инструмент и возвращает ответ.
 Объект `ToolInvocation` — произвольный класс с атрибутами `tool` и `tool_input`.
-=======
-We can now wrap these tools in a simple LangGraph [ToolNode](https://langchain-ai.github.io/langgraph/reference/prebuilt/#toolnode).
-This class receives the list of messages (containing [tool_calls](https://api.python.langchain.com/en/latest/messages/langchain_core.messages.ai.AIMessage.html#langchain_core.messages.ai.AIMessage.tool_calls), calls the tool(s) the LLM has requested to run, and returns the output as new [ToolMessage](https://api.python.langchain.com/en/latest/messages/langchain_core.messages.tool.ToolMessage.html#langchain_core.messages.tool.ToolMessage)(s).
-
->>>>>>> 978d7aa5
 
 ```python
 from langgraph.prebuilt import ToolNode
@@ -288,15 +256,10 @@
 * поддерживать списки сообщений. Каждое свое состояние агент будет возвращать в виде сообщений, поэтому модель должна хорошо работать со списками сообщений.
 * предоставлять интерфейсы вызова функций, аналогичные моделям OpenAI.
 
-<<<<<<< HEAD
-=======
-Now we need to load the chat model to use.
->>>>>>> 978d7aa5
 
 ```python
 from langchain_openai import ChatOpenAI
 
-<<<<<<< HEAD
 # Параметр streaming=True включает потоковую передачу токенов
 # Подробнее в разделе Потоковая передача.
 model = ChatOpenAI(temperature=0, streaming=True)
@@ -304,15 +267,6 @@
 
 После подключения убедитесь, что модель знает, какие инструменты доступны ей.
 Для этого преобразуйте инструменты GigaGraph в формат OpenAI-функций и привяжите их к классу модели.
-=======
-# We will set streaming=True so that we can stream tokens
-# See the streaming section for more information on this.
-model = ChatOpenAI(model="gpt-3.5-turbo", temperature=0, streaming=True)
-```
-
-After we've done this, we should make sure the model knows that it has these tools available to call.
-We can do this by converting the LangChain tools into the format for OpenAI tool calling using the [bind_tools()](https://api.python.langchain.com/en/latest/chat_models/langchain_openai.chat_models.base.ChatOpenAI.html#langchain_openai.chat_models.base.ChatOpenAI.bind_tools) method.
->>>>>>> 978d7aa5
 
 ```python
 model = model.bind_tools(tools)
@@ -329,14 +283,7 @@
 В приведенном примере отслеживаемое состояние представлено в виде списка сообщений.
 Поэтому нужно чтобы каждая вершина добавляла сообщения в список.
 
-<<<<<<< HEAD
 Для этого используйте `TypedDict` с одним ключом (`messages`) и аннотацией, указывающей на то, что в атрибут `messages` можно только добавлять данные.
-=======
-For this example, the state we will track will just be a list of messages.
-We want each node to just add messages to that list.
-Therefore, we will use a `TypedDict` with one key (`messages`) and annotate it so that we always **add** to the `messages` key when updating it using the  is always added to with the second parameter (`operator.add`).
-(Note: the state can be any [type](https://docs.python.org/3/library/stdtypes.html#type-objects), including [pydantic BaseModel's](https://docs.pydantic.dev/latest/api/base_model/)).
->>>>>>> 978d7aa5
 
 ```python
 from typing import TypedDict, Annotated
@@ -351,18 +298,12 @@
     messages: Annotated[list, add_messages]
 ```
 
-<<<<<<< HEAD
 ### Определите вершины графа
-=======
-You can think of the `MessageGraph` used in the initial example as a preconfigured version of this graph, where the state is directly an array of messages,
-and the update step always appends the returned values of a node to the internal state.
->>>>>>> 978d7aa5
 
 Теперь нужно определить несколько разных вершин графа.
 В `langgraph` вершина может быть представлена в виде функции или [исполняемого интерфейса](https://python.langchain.com/docs/expression_language/).
 Для описываемого примера понадобятся две основных вершины:
 
-<<<<<<< HEAD
 * Агент, который принимает решения когда и какие действия нужно выполнять.
 * Функция для вызова инструментов. Если агент решает совершить действие, эта вершина его выполнит.
 
@@ -373,25 +314,9 @@
 Какой путь выбрать LLM решает самостоятельно.
 
 Разница между обычным и условным ребром графа:
-=======
-We now need to define a few different nodes in our graph.
-In `langgraph`, a node can be either a regular python function or a [runnable](https://python.langchain.com/docs/expression_language/).
-
-There are two main nodes we need for this:
-
-1. The agent: responsible for deciding what (if any) actions to take.
-2. A function to invoke tools: if the agent decides to take an action, this node will then execute that action. We already defined this above.
-
-We will also need to define some edges.
-Some of these edges may be conditional.
-The reason they are conditional is that the destination depends on the contents of the graph's `State`.
-
-The path that is taken is not known until that node is run (the LLM decides). For our use case, we will need one of each type of edge:
->>>>>>> 978d7aa5
 
 * В случае условного ребра, после вызова агента:
 
-<<<<<<< HEAD
   * если агент решает предпринять действие, нужно вызвать функцию для обращения к инструментам;
   * если агент решает, что действие завершено, операции должны быть прекращены.
 
@@ -399,20 +324,10 @@
 
 
 Определите вершины и функцию, которая будет решать какое из условных ребер выполнять.
-=======
-   a. Run tools if the agent said to take an action, OR
-
-   b. Finish (respond to the user) if the agent did not ask to run tools
-
-2. Normal Edge: after the tools are invoked, the graph should always return to the agent to decide what to do next
-
-Let's define the nodes, as well as a function to define the conditional edge to take.
->>>>>>> 978d7aa5
 
 ```python
 from typing import Literal
 
-<<<<<<< HEAD
 # Задайте функцию, которая определяет нужно продолжать или нет
 def should_continue(state):
     messages = state['messages']
@@ -426,26 +341,10 @@
 
 # Задайте функцию, которая будет обращаться к модели
 def call_model(state):
-=======
-# Define the function that determines whether to continue or not
-def should_continue(state: AgentState) -> Literal["tools", "__end__"]:
-    messages = state['messages']
-    last_message = messages[-1]
-    # If the LLM makes a tool call, then we route to the "tools" node
-    if last_message.tool_calls:
-        return "tools"
-    # Otherwise, we stop (reply to the user)
-    return "__end__"
-
-
-# Define the function that calls the model
-def call_model(state: AgentState):
->>>>>>> 978d7aa5
     messages = state['messages']
     response = model.invoke(messages)
     # Возвращается список, который будет добавлен к существующему списку сообщений
     return {"messages": [response]}
-<<<<<<< HEAD
 
 # Задайте функцию, которая будет вызывать инструменты
 def call_tool(state):
@@ -464,8 +363,6 @@
     function_message = FunctionMessage(content=str(response), name=action.tool)
     # Возвращение списка, который будет добавлен к существующему списку сообщений
     return {"messages": [function_message]}
-=======
->>>>>>> 978d7aa5
 ```
 
 ### Определите граф
@@ -490,7 +387,6 @@
     "agent",
     # Передайте функцию, которая определяет какую вершину вызвать дальше.
     should_continue,
-<<<<<<< HEAD
     # Передайте структуру (map), в которой ключами будут строки, а значениями другие вершины.
     # END — зарезервированная вершна, указываящая на то, что граф должен завершиться.
     # После вызова `should_continue` вывод функции сравнивается с ключами в структуре.
@@ -507,13 +403,6 @@
 # Добавьте обычное ребро, соединяющее вершины `tools` и `agent`.
 # Ребро задает путь при котором после вызова вершины `tools`, вызывается вершина `agent`.
 workflow.add_edge('action', 'agent')
-=======
-)
-
-# We now add a normal edge from `tools` to `agent`.
-# This means that after `tools` is called, `agent` node is called next.
-workflow.add_edge("tools", 'agent')
->>>>>>> 978d7aa5
 
 # Скомпилируйте все предыдущие этапы в исполняемый интерфейс GigaChain.
 # Теперь граф можно использовать также, как и другие исполняемые интерфейсы.
@@ -522,13 +411,7 @@
 
 ### Использование
 
-<<<<<<< HEAD
 Скомпилированный исполняемый интерфейс принимает на вход список сообщений:
-=======
-We can now use it!
-This now exposes the [same interface](https://python.langchain.com/docs/expression_language/) as all other LangChain runnables.
-This [runnable](https://python.langchain.com/docs/expression_language/interface/) accepts a list of messages.
->>>>>>> 978d7aa5
 
 ```python
 from langchain_core.messages import HumanMessage
@@ -550,13 +433,8 @@
 
 ```python
 inputs = {"messages": [HumanMessage(content="what is the weather in sf")]}
-<<<<<<< HEAD
 for output in app.stream(inputs):
     # stream() возвращает словари с парами `Вершина графа — вывод`
-=======
-for output in app.stream(inputs, stream_mode="updates"):
-    # stream() yields dictionaries with output keyed by node name
->>>>>>> 978d7aa5
     for key, value in output.items():
         print(f"Output from node '{key}':")
         print("---")
@@ -626,7 +504,6 @@
 
 Если обычной работы с цепочками для решения ваших задач достаточно, используйте основные возможности [LangChain Expression Language](https://python.langchain.com/docs/expression_language/).
 
-<<<<<<< HEAD
 ## How-to Guides
 
 These guides show how to use LangGraph in particular ways.
@@ -789,11 +666,9 @@
 
 Пример состояния:
 
-```python
-from typing import TypedDict, Annotated, Union
-from langchain_core.agents import AgentAction, AgentFinish
-import operator
-
+The [Conceptual Guides](https://langchain-ai.github.io/langgraph/concepts/) provide in-depth explanations of the key concepts and principles behind LangGraph, such as nodes, edges, state and more.
+
+### Reference
 
 class AgentState(TypedDict):
    # Входная строка
@@ -845,17 +720,9 @@
 
 * `key` — Уникальная строка с названием вершины.
 * `action` — действие, которое выполняется при вызове вершины. Выражается в виде функции или исполняемого интерфейса.
-=======
-## Documentation
-
-We hope this gave you a taste of what you can build! Check out the rest of the docs to learn more.
-
-### Tutorials
->>>>>>> 978d7aa5
-
-Learn to build with LangGraph through guided examples in the [LangGraph Tutorials](https://langchain-ai.github.io/langgraph/tutorials/).
-
-<<<<<<< HEAD
+
+#### `.add_edge`
+
 ```python
     def add_edge(self, start_key: str, end_key: str) -> None:
 ```
@@ -1060,18 +927,11 @@
 
 # Создайте агента OpenAI Functions
 agent_runnable = create_openai_functions_agent(llm, tools, prompt)
-=======
-We recommend starting with the [Introduction to LangGraph](https://langchain-ai.github.io/langgraph/tutorials/introduction/) before trying out the more advanced guides.
-
-### How-to Guides
-
-The [LangGraph how-to guides](https://langchain-ai.github.io/langgraph/how-tos/) show how to accomplish specific things within LangGraph, from streaming, to adding memory & persistence, to common design patterns (branching, subgraphs, etc.), these are the place to go if you want to copy and run a specific code snippet.
-
-### Conceptual Guides
-
-The [Conceptual Guides](https://langchain-ai.github.io/langgraph/concepts/) provide in-depth explanations of the key concepts and principles behind LangGraph, such as nodes, edges, state and more.
->>>>>>> 978d7aa5
-
-### Reference
-
-LangGraph's API has a few important classes and methods that are all covered in the [Reference Documents](https://langchain-ai.github.io/langgraph/reference/graphs/). Check these out to see the specific function arguments and simple examples of how to use the graph + checkpointing APIs or to see some of the higher-level prebuilt components.+
+app = create_agent_executor(agent_runnable, tools)
+
+inputs = {"input": "what is the weather in sf", "chat_history": []}
+for s in app.stream(inputs):
+    print(list(s.values())[0])
+    print("----")
+```